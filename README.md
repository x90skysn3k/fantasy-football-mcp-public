--- conflicted
+++ resolved
@@ -1,40 +1,33 @@
 # Fantasy Football MCP Server
 
-<<<<<<< HEAD
-A production-ready Model Context Protocol (MCP) server for Yahoo Fantasy Football
-with advanced lineup optimization, multi-league support, and comprehensive analytics.
-=======
 A comprehensive Model Context Protocol (MCP) server for Yahoo Fantasy Football that provides intelligent lineup optimization, draft assistance, and league management through AI-powered tools.
->>>>>>> 4aa4448d
 
 ## 🚀 Features
 
-<<<<<<< HEAD
-- **Multi-League Support** – Automatically discovers and manages all Yahoo Fantasy
-  Football leagues for the authenticated account
-- **Advanced Lineup Optimization** – Sophisticated algorithm with position
-  normalization, matchup analysis, and strategy-based recommendations
-- **🆕 Player Enhancement Layer** – Intelligent projection adjustments with bye week
-  detection, recent performance stats, and breakout/declining player flags
-- **Complete League Operations** – Standings, rosters, matchups, waiver wire,
-  draft tools, and Reddit sentiment analysis
-- **FastMCP Native** – Single entry point (`fastmcp_server.py`) with HTTP/SSE
-  transport for Claude Desktop and fastmcp.cloud
-- **Production Ready** – Rate limiting, caching, automatic token refresh, and
-  comprehensive error handling
+### Core Capabilities
+- **Multi-League Support** – Automatically discovers and manages all Yahoo Fantasy Football leagues associated with your account
+- **🆕 Player Enhancement Layer** – Intelligent projection adjustments with bye week detection, recent performance stats, and breakout/declining player flags
+- **Intelligent Lineup Optimization** – Advanced algorithms considering matchups, expert projections, and position-normalized value
+- **Draft Assistant** – Real-time draft recommendations with strategy-based analysis and VORP calculations
+- **Comprehensive Analytics** – Reddit sentiment analysis, team comparisons, and performance metrics
+- **Multiple Deployment Options** – FastMCP, traditional MCP, Docker, and cloud deployment support
+
+### Advanced Analytics
+- **Position Normalization** – Smart FLEX decisions accounting for different position baselines
+- **Multi-Source Projections** – Combines Yahoo and Sleeper expert rankings with matchup analysis
+- **Strategy-Based Optimization** – Conservative, aggressive, and balanced approaches
+- **Volatility Scoring** – Floor vs ceiling analysis for consistent or boom-bust plays
+- **Live Draft Support** – Real-time recommendations during active drafts
 
 ## 🆕 Player Enhancement Layer
 
-The enhancement layer enriches player data with real-world context to fix stale
-projections and prevent common mistakes:
+The enhancement layer enriches player data with real-world context to fix stale projections and prevent common mistakes:
 
 ### Key Features
 
-✅ **Bye Week Detection** – Automatically zeros projections and displays "BYE WEEK - DO NOT START"
-  for players on bye, preventing accidental starts
-
-✅ **Recent Performance Stats** – Fetches last 1-3 weeks of actual performance from Sleeper API
-  and displays trends (L3W avg: X.X pts/game)
+✅ **Bye Week Detection** – Automatically zeros projections and displays "BYE WEEK - DO NOT START" for players on bye, preventing accidental starts
+
+✅ **Recent Performance Stats** – Fetches last 1-3 weeks of actual performance from Sleeper API and displays trends (L3W avg: X.X pts/game)
 
 ✅ **Performance Flags** – Intelligent alerts including:
 - `BREAKOUT_CANDIDATE` – Recent performance > 150% of projection
@@ -43,8 +36,7 @@
 - `HIGH_CEILING` – Explosive upside potential
 - `CONSISTENT` – Reliable, steady performance
 
-✅ **Adjusted Projections** – Blends recent reality with stale projections for more accurate
-  start/sit decisions (60/40 or 70/30 weighting based on confidence)
+✅ **Adjusted Projections** – Blends recent reality with stale projections for more accurate start/sit decisions (60/40 or 70/30 weighting based on confidence)
 
 ### Example
 
@@ -74,21 +66,6 @@
 - `ff_get_waiver_wire` (with `include_external_data=True`)
 - `ff_get_players` (with `include_external_data=True`)
 - `ff_build_lineup` (automatic)
-=======
-### Core Capabilities
-- **Multi-League Support** – Automatically discovers and manages all Yahoo Fantasy Football leagues associated with your account
-- **Intelligent Lineup Optimization** – Advanced algorithms considering matchups, expert projections, and position-normalized value
-- **Draft Assistant** – Real-time draft recommendations with strategy-based analysis and VORP calculations
-- **Comprehensive Analytics** – Reddit sentiment analysis, team comparisons, and performance metrics
-- **Multiple Deployment Options** – FastMCP, traditional MCP, Docker, and cloud deployment support
->>>>>>> 4aa4448d
-
-### Advanced Analytics
-- **Position Normalization** – Smart FLEX decisions accounting for different position baselines
-- **Multi-Source Projections** – Combines Yahoo and Sleeper expert rankings with matchup analysis
-- **Strategy-Based Optimization** – Conservative, aggressive, and balanced approaches
-- **Volatility Scoring** – Floor vs ceiling analysis for consistent or boom-bust plays
-- **Live Draft Support** – Real-time recommendations during active drafts
 
 ## 🛠️ Available MCP Tools
 
@@ -152,54 +129,12 @@
 python reauth_yahoo.py
 ```
 
-<<<<<<< HEAD
-### Option 1: Direct Python (for development)
+## 🚀 Deployment Options
+
+### Local Development (FastMCP)
 ```bash
 python fastmcp_server.py
 ```
-
-### Option 2: Claude Desktop Integration
-Add to `~/.claude/config.json`:
-```json
-{
-  "mcpServers": {
-    "fantasy-football": {
-      "command": "python",
-      "args": ["/path/to/fantasy-football-mcp-server/fastmcp_server.py"]
-    }
-  }
-}
-```
-
-### Option 3: Using the helper script
-```bash
-./run_local_mcp.sh
-```
-
-## Deployment
-
-### Render (Recommended)
-```bash
-./deploy_to_render.sh
-```
-
-The server auto-deploys from the `main` branch. Configure environment variables
-in the Render dashboard.
-
-### fastmcp.cloud
-1. Connect your GitHub repository
-2. Set start command: `python fastmcp_server.py`
-3. Configure Yahoo environment variables
-4. Deploy
-
-### Docker
-=======
-## 🚀 Deployment Options
-
-### Local Development (FastMCP)
-```bash
-python fastmcp_server.py
-```
 Connect via HTTP transport at `http://localhost:8000`
 
 ### Claude Code Integration (Stdio)
@@ -208,7 +143,6 @@
 ```
 
 ### Docker Deployment
->>>>>>> 4aa4448d
 ```bash
 docker build -t fantasy-football-mcp .
 docker run -p 8080:8080 --env-file .env fantasy-football-mcp
@@ -246,6 +180,7 @@
 │   ├── agents/                   # Specialized analysis agents
 │   ├── models/                   # Data models for players, lineups, drafts
 │   ├── strategies/              # Draft and lineup strategies
+│   ├── services/                # Player enhancement and external integrations
 │   └── utils/                   # Utility functions and configurations
 ├── tests/                       # Comprehensive test suite
 ├── utils/                       # Authentication and token management
@@ -264,25 +199,6 @@
     "momentum": 0.05   # Recent performance
 }
 ```
-<<<<<<< HEAD
-fantasy-football-mcp/
-├── fastmcp_server.py                    # Main FastMCP server entry point
-├── fantasy_football_multi_league.py     # Core tool implementations
-├── lineup_optimizer.py                  # Advanced lineup optimization engine
-├── matchup_analyzer.py                  # Defensive matchup analysis
-├── position_normalizer.py               # Position-based value calculations
-├── sleeper_api.py                       # Sleeper API integration
-├── yahoo_api_utils.py                   # Rate limiting and caching
-├── requirements.txt                     # Python dependencies
-├── src/                                 # Supporting modules
-│   ├── agents/                          # Optimization and analysis agents
-│   ├── models/                          # Data models and schemas
-│   ├── strategies/                      # Draft and lineup strategies
-│   └── utils/                           # Utility functions
-├── tests/                               # Test suite
-├── config/                              # Configuration management
-└── utils/                               # Authentication scripts
-=======
 
 ### Draft Strategies
 - **Conservative**: Prioritize proven players, minimize risk
@@ -310,11 +226,10 @@
 **Authentication Errors**
 ```bash
 # Refresh expired tokens (expire hourly)
-python refresh_yahoo_token.py
+python utils/refresh_token.py
 
 # Full re-authentication if refresh fails
 python reauth_yahoo.py
->>>>>>> 4aa4448d
 ```
 
 **Only One League Showing**
