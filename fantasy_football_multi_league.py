#!/usr/bin/env python3
"""
Fantasy Football MCP Server - Multi-League Support
"""

import asyncio
import json
import os
from typing import Any, Awaitable, Callable, Dict, List, Optional

from dotenv import load_dotenv
from mcp.server import Server
from mcp.server.stdio import stdio_server
from mcp.types import TextContent, Tool

# Import extracted modules
from src.api import get_access_token, refresh_yahoo_token, set_access_token, yahoo_api_call
from src.parsers import parse_team_roster, parse_yahoo_free_agent_players
from src.services import analyze_reddit_sentiment

# Import rate limiting and caching utilities
from yahoo_api_utils import rate_limiter, response_cache

# Import all handlers from the handlers module
from src.handlers import (
    handle_ff_analyze_draft_state,
    handle_ff_analyze_reddit_sentiment,
    handle_ff_build_lineup,
    handle_ff_clear_cache,
    handle_ff_compare_teams,
    handle_ff_get_api_status,
    handle_ff_get_draft_rankings,
    handle_ff_get_draft_recommendation,
    handle_ff_get_draft_results,
    handle_ff_get_league_info,
    handle_ff_get_leagues,
    handle_ff_get_matchup,
    handle_ff_get_players,
    handle_ff_get_roster,
    handle_ff_get_standings,
    handle_ff_get_teams,
    handle_ff_get_waiver_wire,
    handle_ff_refresh_token,
    inject_draft_dependencies,
    inject_league_helpers,
    inject_matchup_dependencies,
    inject_player_dependencies,
    inject_roster_dependencies,
)

# Draft functionality is built-in (no complex imports needed)
DRAFT_AVAILABLE = True

# Load environment
load_dotenv()

# Initialize access token in the API module
if os.getenv("YAHOO_ACCESS_TOKEN"):
    set_access_token(os.getenv("YAHOO_ACCESS_TOKEN"))

# Create server instance
server = Server("fantasy-football")

# Cache for leagues
LEAGUES_CACHE = {}


async def discover_leagues() -> dict[str, dict[str, Any]]:
    """Discover all active NFL leagues for the authenticated user."""
    global LEAGUES_CACHE

    if LEAGUES_CACHE:
        return LEAGUES_CACHE

    # Get current NFL leagues (game key 461 for 2025)
    data = await yahoo_api_call("users;use_login=1/games;game_keys=nfl/leagues")

    leagues = {}
    try:
        users = data.get("fantasy_content", {}).get("users", {})

        if "0" in users:
            user = users["0"]["user"]

            if isinstance(user, list):
                for item in user:
                    if isinstance(item, dict) and "games" in item:
                        games = item["games"]

                        if "0" in games:  # First game (NFL)
                            game = games["0"]["game"]
                            if isinstance(game, list):
                                for g in game:
                                    if isinstance(g, dict) and "leagues" in g:
                                        league_data = g["leagues"]

                                        for key in league_data:
                                            if key != "count" and isinstance(
                                                league_data[key], dict
                                            ):
                                                if "league" in league_data[key]:
                                                    league_info = league_data[key]["league"]
                                                    if (
                                                        isinstance(league_info, list)
                                                        and len(league_info) > 0
                                                    ):
                                                        league_dict = league_info[0]

                                                        league_key = league_dict.get(
                                                            "league_key", ""
                                                        )
                                                        leagues[league_key] = {
                                                            "key": league_key,
                                                            "id": league_dict.get("league_id", ""),
                                                            "name": league_dict.get(
                                                                "name", "Unknown"
                                                            ),
                                                            "season": league_dict.get(
                                                                "season", 2025
                                                            ),
                                                            "num_teams": league_dict.get(
                                                                "num_teams", 0
                                                            ),
                                                            "scoring_type": league_dict.get(
                                                                "scoring_type", "head"
                                                            ),
                                                            "current_week": league_dict.get(
                                                                "current_week", 1
                                                            ),
                                                            "is_finished": league_dict.get(
                                                                "is_finished", 0
                                                            ),
                                                        }
    except Exception:
        pass  # Silently handle error to not interfere with MCP protocol

    LEAGUES_CACHE = leagues
    return leagues


async def get_user_team_info(league_key: Optional[str]) -> Optional[dict]:
    if not league_key:
        return None
    """Get the user's team details in a league.

    Normalizes manager entries and `is_owned_by_current_login` flags so the
    caller can reliably identify which team belongs to the authenticated user.
    """
    try:
        data = await yahoo_api_call(f"league/{league_key}/teams")

        # Get user's GUID from environment
        user_guid = os.getenv("YAHOO_GUID", "QQQ5VN577FJJ4GT2NLMJMIYEBU")

        # Parse to find user's team
        league = data.get("fantasy_content", {}).get("league", [])

        if len(league) > 1 and isinstance(league[1], dict) and "teams" in league[1]:
            teams = league[1]["teams"]

            for key in teams:
                if key != "count" and isinstance(teams[key], dict):
                    if "team" in teams[key]:
                        team_array = teams[key]["team"]

                        if isinstance(team_array, list) and len(team_array) > 0:
                            # The team data is in the first element
                            team_data = team_array[0]

                            if isinstance(team_data, list):
                                team_key = None
                                team_name = None
                                is_users_team = False
                                draft_grade = None
                                draft_position = None

                                # Parse each element in the team data
                                for element in team_data:
                                    if isinstance(element, dict):
                                        # Check for team key
                                        if "team_key" in element:
                                            team_key = element["team_key"]

                                        # Get team name
                                        if "name" in element:
                                            team_name = element["name"]

                                        # Get draft grade
                                        if "draft_grade" in element:
                                            draft_grade = element["draft_grade"]

                                        # Get draft position
                                        if "draft_position" in element:
                                            draft_position = element["draft_position"]

                                        # Check if owned by current login (API may return int, bool or string)
                                        owned_flag = element.get("is_owned_by_current_login")
                                        if str(owned_flag) == "1" or owned_flag is True:
                                            is_users_team = True

                                        # Also check by GUID
                                        if "managers" in element:
                                            managers = element["managers"]
                                            if isinstance(managers, dict):
                                                managers = [
                                                    m
                                                    for key, m in managers.items()
                                                    if key != "count"
                                                ]
                                            if managers:
                                                mgr = managers[0].get("manager", {})
                                                if mgr.get("guid") == user_guid:
                                                    is_users_team = True

                                if is_users_team and team_key:
                                    return {
                                        "team_key": team_key,
                                        "team_name": team_name,
                                        "draft_grade": draft_grade,
                                        "draft_position": draft_position,
                                    }

        return None
    except Exception:
        # Silently handle error to not interfere with MCP protocol
        return None


async def get_user_team_key(league_key: Optional[str]) -> Optional[str]:
    if not league_key:
        return None
    """Get the user's team key in a specific league (legacy function for compatibility)."""
    team_info = await get_user_team_info(league_key)
    return team_info["team_key"] if team_info else None


async def get_waiver_wire_players(
    league_key: str, position: str = "all", sort: str = "rank", count: int = 30
) -> list[dict]:
    """Get available waiver wire players with detailed stats."""
    try:
        # Build the API call with filters
        pos_filter = f";position={position}" if position != "all" else ""
        sort_type = {
            "rank": "OR",  # Overall rank
            "points": "PTS",  # Points
            "owned": "O",  # Ownership %
            "trending": "A",  # Added %
        }.get(sort, "OR")

        endpoint = (
            f"league/{league_key}/players;status=A{pos_filter};sort={sort_type};count={count}"
        )
        data = await yahoo_api_call(endpoint)

        players = []
        league = data.get("fantasy_content", {}).get("league", [])

        # Players are in the second element of the league array
        if len(league) > 1 and isinstance(league[1], dict) and "players" in league[1]:
            players_data = league[1]["players"]

            for key in players_data:
                if key != "count" and isinstance(players_data[key], dict):
                    if "player" in players_data[key]:
                        player_array = players_data[key]["player"]

                        # Player data is in nested array structure
                        if isinstance(player_array, list) and len(player_array) > 0:
                            player_data = player_array[0]

                            if isinstance(player_data, list):
                                player_info = {}

                                for element in player_data:
                                    if isinstance(element, dict):
                                        # Basic info
                                        if "name" in element:
                                            player_info["name"] = element["name"]["full"]
                                        if "player_key" in element:
                                            player_info["player_key"] = element["player_key"]
                                        if "editorial_team_abbr" in element:
                                            player_info["team"] = element["editorial_team_abbr"]
                                        if "display_position" in element:
                                            player_info["position"] = element["display_position"]
                                        if "bye_weeks" in element:
                                            player_info["bye"] = element["bye_weeks"].get(
                                                "week", "N/A"
                                            )

                                        # Ownership data
                                        if "ownership" in element:
                                            ownership = element["ownership"]
                                            player_info["owned_pct"] = ownership.get(
                                                "ownership_percentage", 0
                                            )
                                            player_info["weekly_change"] = ownership.get(
                                                "weekly_change", 0
                                            )

                                        # Injury status
                                        if "status" in element:
                                            player_info["injury_status"] = element["status"]
                                        if "status_full" in element:
                                            player_info["injury_detail"] = element["status_full"]

                                if player_info.get("name"):
                                    # Ensure all expected fields are present with defaults
                                    player_info.setdefault("team", "FA")  # Free Agent if no team
                                    player_info.setdefault(
                                        "owned_pct", 0
                                    )  # 0% if no ownership data
                                    player_info.setdefault(
                                        "weekly_change", 0
                                    )  # No change if no data
                                    player_info.setdefault(
                                        "injury_status", "Healthy"
                                    )  # Assume healthy if not specified
                                    players.append(player_info)

        return players
    except Exception:
        return []


async def get_draft_rankings(
    league_key: Optional[str] = None, position: str = "all", count: int = 50
) -> list[dict]:
    """Get pre-draft rankings with ADP data."""
    try:
        # If no league key provided, get the first available league
        if not league_key:
            leagues = await discover_leagues()
            if leagues:
                league_key = list(leagues.keys())[0]
            else:
                return []  # No leagues available

        pos_filter = f";position={position}" if position != "all" else ""

        # Get all players sorted by rank for the specified league
        endpoint = f"league/{league_key}/players{pos_filter};sort=OR;count={count}"
        data = await yahoo_api_call(endpoint)

        players = []
        league = data.get("fantasy_content", {}).get("league", [])

        # Players are in the second element of the league array
        if len(league) > 1 and isinstance(league[1], dict) and "players" in league[1]:
            players_data = league[1]["players"]

            for key in players_data:
                if key != "count" and isinstance(players_data[key], dict):
                    if "player" in players_data[key]:
                        player_array = players_data[key]["player"]

                        # Player data is in nested array structure
                        if isinstance(player_array, list) and len(player_array) > 0:
                            player_data = player_array[0]

                            if isinstance(player_data, list):
                                player_info = {}
                                rank = int(key) + 1  # Use the key as rank

                                for element in player_data:
                                    if isinstance(element, dict):
                                        if "name" in element:
                                            player_info["name"] = element["name"]["full"]
                                        if "editorial_team_abbr" in element:
                                            player_info["team"] = element["editorial_team_abbr"]
                                        if "display_position" in element:
                                            player_info["position"] = element["display_position"]
                                        if "bye_weeks" in element:
                                            player_info["bye"] = element["bye_weeks"].get(
                                                "week", "N/A"
                                            )

                                        # Draft data if available
                                        if "draft_analysis" in element:
                                            draft = element["draft_analysis"]
                                            player_info["average_draft_position"] = draft.get(
                                                "average_pick", rank
                                            )
                                            player_info["average_round"] = draft.get(
                                                "average_round", "N/A"
                                            )
                                            player_info["average_cost"] = draft.get(
                                                "average_cost", "N/A"
                                            )
                                            player_info["percent_drafted"] = draft.get(
                                                "percent_drafted", 0
                                            )
                                        else:
                                            # Use rank as ADP if no draft data
                                            player_info["rank"] = rank

                                if player_info.get("name"):
                                    players.append(player_info)

        # Sort by ADP if available
        players.sort(
            key=lambda x: (
                float(x.get("average_draft_position", 999))
                if x.get("average_draft_position") != "N/A"
                else 999
            )
        )

        return players
    except Exception:
        return []


async def get_all_teams_info(league_key: str) -> list[dict]:
    """Get all teams information including draft data."""
    try:
        data = await yahoo_api_call(f"league/{league_key}/teams")

        teams_list = []
        league = data.get("fantasy_content", {}).get("league", [])

        if len(league) > 1 and isinstance(league[1], dict) and "teams" in league[1]:
            teams = league[1]["teams"]

            for key in teams:
                if key != "count" and isinstance(teams[key], dict):
                    if "team" in teams[key]:
                        team_array = teams[key]["team"]

                        if isinstance(team_array, list) and len(team_array) > 0:
                            team_data = team_array[0]

                            if isinstance(team_data, list):
                                team_info = {}

                                for element in team_data:
                                    if isinstance(element, dict):
                                        if "team_key" in element:
                                            team_info["team_key"] = element["team_key"]
                                        if "team_id" in element:
                                            team_info["team_id"] = element["team_id"]
                                        if "name" in element:
                                            team_info["name"] = element["name"]
                                        if "draft_grade" in element:
                                            team_info["draft_grade"] = element["draft_grade"]
                                        if "draft_position" in element:
                                            team_info["draft_position"] = element["draft_position"]
                                        if "draft_recap_url" in element:
                                            team_info["draft_recap_url"] = element[
                                                "draft_recap_url"
                                            ]
                                        if "number_of_moves" in element:
                                            team_info["moves"] = element["number_of_moves"]
                                        if "number_of_trades" in element:
                                            team_info["trades"] = element["number_of_trades"]
                                        if "managers" in element:
                                            managers = element["managers"]
                                            if managers and len(managers) > 0:
                                                mgr = managers[0].get("manager", {})
                                                team_info["manager"] = mgr.get(
                                                    "nickname", "Unknown"
                                                )

                                if team_info.get("team_key"):
                                    teams_list.append(team_info)

        # Sort by draft position if available
        teams_list.sort(key=lambda x: x.get("draft_position", 999))
        return teams_list

    except Exception:
        return []


@server.list_tools()
async def list_tools() -> list[Tool]:
    """List available fantasy football tools."""
    base_tools = [
        Tool(
            name="ff_get_leagues",
            description="Get all your fantasy football leagues",
            inputSchema={"type": "object", "properties": {}},
        ),
        Tool(
            name="ff_get_league_info",
            description="Get detailed information about a specific league",
            inputSchema={
                "type": "object",
                "properties": {
                    "league_key": {
                        "type": "string",
                        "description": "League key (e.g., '461.l.61410'). Use ff_get_leagues to get available keys.",
                    }
                },
                "required": ["league_key"],
            },
        ),
        Tool(
            name="ff_get_standings",
            description="Get standings for a specific league",
            inputSchema={
                "type": "object",
                "properties": {
                    "league_key": {
                        "type": "string",
                        "description": "League key (e.g., '461.l.61410')",
                    }
                },
                "required": ["league_key"],
            },
        ),
        Tool(
            name="ff_get_teams",
            description="Get all teams in a specific league with basic information",
            inputSchema={
                "type": "object",
                "properties": {
                    "league_key": {
                        "type": "string",
                        "description": "League key (e.g., '461.l.61410')",
                    }
                },
                "required": ["league_key"],
            },
        ),
        Tool(
            name="ff_get_roster",
            description="Get your team roster in a specific league",
            inputSchema={
                "type": "object",
                "properties": {
                    "league_key": {
                        "type": "string",
                        "description": "League key (e.g., '461.l.61410')",
                    },
                    "team_key": {
                        "anyOf": [{"type": "string"}, {"type": "null"}],
                        "description": "Optional team key if not the logged-in team",
                    },
                    "week": {
                        "anyOf": [{"type": "integer"}, {"type": "null"}],
                        "description": "Week for projections and analysis (optional, defaults to current)",
                    },
                    "data_level": {
                        "type": "string",
                        "description": "Data detail level: 'basic', 'standard', 'enhanced'",
                        "enum": ["basic", "standard", "enhanced"],
                        "default": "standard",
                    },
                    "include_analysis": {
                        "anyOf": [{"type": "boolean"}, {"type": "null"}],
                        "description": "Include basic roster analysis",
                        "default": False,
                    },
                    "include_projections": {
                        "anyOf": [{"type": "boolean"}, {"type": "null"}],
                        "description": "Include projections from Yahoo and Sleeper",
                        "default": True,
                    },
                    "include_external_data": {
                        "anyOf": [{"type": "boolean"}, {"type": "null"}],
                        "description": "Include Sleeper data, trending, and matchups",
                        "default": True,
                    },
                },
                "required": ["league_key"],
            },
        ),
        Tool(
            name="ff_get_matchup",
            description="Get matchup for a specific week in a league",
            inputSchema={
                "type": "object",
                "properties": {
                    "league_key": {
                        "type": "string",
                        "description": "League key (e.g., '461.l.61410')",
                    },
                    "week": {
                        "type": "integer",
                        "description": "Week number (optional, defaults to current week)",
                    },
                },
                "required": ["league_key"],
            },
        ),
        Tool(
            name="ff_get_players",
            description="Get available free agent players in a league",
            inputSchema={
                "type": "object",
                "properties": {
                    "league_key": {
                        "type": "string",
                        "description": "League key (e.g., '461.l.61410')",
                    },
                    "position": {
                        "type": "string",
                        "description": "Position filter (QB, RB, WR, TE, K, DEF)",
                    },
                    "count": {
                        "type": "integer",
                        "description": "Number of players to return",
                        "default": 10,
                    },
                    "sort": {
                        "type": "string",
                        "description": "Sort by: 'rank', 'points', 'owned', 'trending'",
                        "enum": ["rank", "points", "owned", "trending"],
                        "default": "rank",
                    },
                    "week": {
                        "anyOf": [{"type": "integer"}, {"type": "null"}],
                        "description": "Week for projections and analysis (optional, defaults to current)",
                    },
                    "include_analysis": {
                        "anyOf": [{"type": "boolean"}, {"type": "null"}],
                        "description": "Include basic analysis and rankings",
                        "default": False,
                    },
                    "include_expert_analysis": {
                        "anyOf": [{"type": "boolean"}, {"type": "null"}],
                        "description": "Include expert analysis and recommendations",
                        "default": False,
                    },
                    "include_projections": {
                        "anyOf": [{"type": "boolean"}, {"type": "null"}],
                        "description": "Include projections from Yahoo and Sleeper",
                        "default": True,
                    },
                    "include_external_data": {
                        "anyOf": [{"type": "boolean"}, {"type": "null"}],
                        "description": "Include Sleeper data, trending, and matchups",
                        "default": True,
                    },
                },
                "required": ["league_key"],
            },
        ),
        Tool(
            name="ff_compare_teams",
            description="Compare two teams' rosters within a league",
            inputSchema={
                "type": "object",
                "properties": {
                    "league_key": {
                        "type": "string",
                        "description": "League key (e.g., '461.l.61410')",
                    },
                    "team_key_a": {
                        "type": "string",
                        "description": "First team key to compare",
                    },
                    "team_key_b": {
                        "type": "string",
                        "description": "Second team key to compare",
                    },
                },
                "required": ["league_key", "team_key_a", "team_key_b"],
            },
        ),
        Tool(
            name="ff_build_lineup",
            description="Build optimal lineup from your roster using strategy-based optimization and positional constraints",
            inputSchema={
                "type": "object",
                "properties": {
                    "league_key": {
                        "type": "string",
                        "description": "League key (e.g., '461.l.61410')",
                    },
                    "week": {
                        "type": "integer",
                        "description": "Week number (optional, defaults to current week)",
                    },
                    "strategy": {
                        "type": "string",
                        "description": "Strategy: 'conservative', 'aggressive', or 'balanced' (default: balanced)",
                        "enum": ["conservative", "aggressive", "balanced"],
                    },
                    "use_llm": {
                        "type": "boolean",
                        "description": "Use LLM-based optimization instead of mathematical formulas (default: false)",
                    },
                },
                "required": ["league_key"],
            },
        ),
        Tool(
            name="ff_refresh_token",
            description="Refresh the Yahoo API access token when it expires",
            inputSchema={"type": "object", "properties": {}},
        ),
        Tool(
            name="ff_get_draft_results",
            description="Get draft results showing all teams with their draft positions and grades",
            inputSchema={
                "type": "object",
                "properties": {
                    "league_key": {
                        "type": "string",
                        "description": "League key (e.g., '461.l.61410')",
                    },
                    "team_key": {
                        "type": "string",
                        "description": "Optional team key if not the logged-in team",
                    },
                },
                "required": ["league_key"],
            },
        ),
        Tool(
            name="ff_get_waiver_wire",
            description="Get top available waiver wire players with detailed stats and projections",
            inputSchema={
                "type": "object",
                "properties": {
                    "league_key": {
                        "type": "string",
                        "description": "League key (e.g., '461.l.61410')",
                    },
                    "position": {
                        "type": "string",
                        "description": "Position filter (QB, RB, WR, TE, K, DEF, or 'all')",
                        "enum": ["QB", "RB", "WR", "TE", "K", "DEF", "all"],
                    },
                    "sort": {
                        "type": "string",
                        "description": "Sort by: 'rank', 'points', 'owned', 'trending'",
                        "enum": ["rank", "points", "owned", "trending"],
                        "default": "rank",
                    },
                    "count": {
                        "type": "integer",
                        "description": "Number of players to return (default: 30)",
                        "default": 30,
                    },
                    "week": {
                        "anyOf": [{"type": "integer"}, {"type": "null"}],
                        "description": "Week for projections and analysis (optional, defaults to current)",
                    },
                    "team_key": {
                        "anyOf": [{"type": "string"}, {"type": "null"}],
                        "description": "Optional team key for context (e.g., waiver priority)",
                    },
                    "include_analysis": {
                        "anyOf": [{"type": "boolean"}, {"type": "null"}],
                        "description": "Include basic waiver priority analysis",
                        "default": False,
                    },
                    "include_projections": {
                        "anyOf": [{"type": "boolean"}, {"type": "null"}],
                        "description": "Include projections from Yahoo and Sleeper",
                        "default": True,
                    },
                    "include_external_data": {
                        "anyOf": [{"type": "boolean"}, {"type": "null"}],
                        "description": "Include Sleeper data, trending, and matchups",
                        "default": True,
                    },
                },
                "required": ["league_key"],
            },
        ),
        Tool(
            name="ff_get_api_status",
            description="Get Yahoo API rate limit status and cache statistics",
            inputSchema={"type": "object", "properties": {}},
        ),
        Tool(
            name="ff_clear_cache",
            description="Clear the API response cache",
            inputSchema={
                "type": "object",
                "properties": {
                    "pattern": {
                        "type": "string",
                        "description": "Optional pattern to match (e.g., 'standings', 'roster'). Clears all if not provided.",
                    }
                },
            },
        ),
        Tool(
            name="ff_get_draft_rankings",
            description="Get pre-draft player rankings and ADP (Average Draft Position)",
            inputSchema={
                "type": "object",
                "properties": {
                    "league_key": {
                        "type": "string",
                        "description": "League key (optional, uses first available league if not provided)",
                    },
                    "position": {
                        "type": "string",
                        "description": "Position filter (QB, RB, WR, TE, K, DEF, or 'all')",
                        "enum": ["QB", "RB", "WR", "TE", "K", "DEF", "all"],
                        "default": "all",
                    },
                    "count": {
                        "type": "integer",
                        "description": "Number of players to return (default: 50)",
                        "default": 50,
                    },
                },
                "required": [],
            },
        ),
    ]

    # Add draft tools if available
    if DRAFT_AVAILABLE:
        draft_tools = [
            Tool(
                name="ff_get_draft_recommendation",
                description="Get AI-powered draft recommendations for live fantasy football drafts",
                inputSchema={
                    "type": "object",
                    "properties": {
                        "league_key": {
                            "type": "string",
                            "description": "League key (e.g., '461.l.61410')",
                        },
                        "strategy": {
                            "type": "string",
                            "description": "Draft strategy: 'conservative', 'aggressive', or 'balanced' (default: balanced)",
                            "enum": ["conservative", "aggressive", "balanced"],
                            "default": "balanced",
                        },
                        "num_recommendations": {
                            "type": "integer",
                            "description": "Number of top recommendations to return (1-20, default: 10)",
                            "minimum": 1,
                            "maximum": 20,
                            "default": 10,
                        },
                        "current_pick": {
                            "type": "integer",
                            "description": "Current overall pick number (optional)",
                        },
                    },
                    "required": ["league_key"],
                },
            ),
            Tool(
                name="ff_analyze_draft_state",
                description="Analyze current draft state including roster needs and strategic insights",
                inputSchema={
                    "type": "object",
                    "properties": {
                        "league_key": {
                            "type": "string",
                            "description": "League key (e.g., '461.l.61410')",
                        },
                        "strategy": {
                            "type": "string",
                            "description": "Draft strategy for analysis: 'conservative', 'aggressive', or 'balanced' (default: balanced)",
                            "enum": ["conservative", "aggressive", "balanced"],
                            "default": "balanced",
                        },
                    },
                    "required": ["league_key"],
                },
            ),
            Tool(
                name="ff_analyze_reddit_sentiment",
                description="Analyze Reddit sentiment for fantasy football players to help with Start/Sit decisions",
                inputSchema={
                    "type": "object",
                    "properties": {
                        "players": {
                            "type": "array",
                            "items": {"type": "string"},
                            "description": "List of player names to analyze (e.g., ['Josh Allen', 'Jared Goff'])",
                        },
                        "time_window_hours": {
                            "type": "integer",
                            "description": "How far back to look for Reddit posts (default: 48 hours)",
                            "default": 48,
                        },
                    },
                    "required": ["players"],
                },
            ),
        ]
        return base_tools + draft_tools

    return base_tools


<<<<<<< HEAD
async def _handle_ff_get_leagues(arguments: dict) -> dict:
    leagues = await discover_leagues()

    if not leagues:
        return {
            "error": "No active NFL leagues found",
            "suggestion": "Make sure your Yahoo token is valid and you have active leagues",
        }

    return {
        "total_leagues": len(leagues),
        "leagues": [
            {
                "key": league["key"],
                "name": league["name"],
                "teams": league["num_teams"],
                "current_week": league["current_week"],
                "scoring": league["scoring_type"],
            }
            for league in leagues.values()
        ],
    }


async def _handle_ff_get_league_info(arguments: dict) -> dict:
    if not arguments.get("league_key"):
        return {"error": "league_key is required"}

    league_key = arguments.get("league_key")

    leagues = await discover_leagues()
    if league_key not in leagues:
        return {
            "error": f"League {league_key} not found",
            "available_leagues": list(leagues.keys()),
        }

    league = leagues[league_key]
    team_info = await get_user_team_info(league_key)
    _ = await yahoo_api_call(f"league/{league_key}")

    return {
        "league": league["name"],
        "key": league_key,
        "season": league["season"],
        "teams": league["num_teams"],
        "current_week": league["current_week"],
        "scoring_type": league["scoring_type"],
        "status": "active" if not league["is_finished"] else "finished",
        "your_team": {
            "name": team_info.get("team_name", "Unknown") if team_info else "Not found",
            "key": team_info.get("team_key") if team_info else None,
            "draft_position": team_info.get("draft_position") if team_info else None,
            "draft_grade": team_info.get("draft_grade") if team_info else None,
        },
    }


async def _handle_ff_get_standings(arguments: dict) -> dict:
    if not arguments.get("league_key"):
        return {"error": "league_key is required"}

    league_key = arguments.get("league_key")
    data = await yahoo_api_call(f"league/{league_key}/standings")

    standings = []
    league = data.get("fantasy_content", {}).get("league", [])

    for item in league:
        if isinstance(item, dict) and "standings" in item:
            standings_list = item["standings"]
            teams = {}
            if isinstance(standings_list, list) and standings_list:
                teams = standings_list[0].get("teams", {})
            elif isinstance(standings_list, dict):
                teams = standings_list.get("teams", {})

            for key, team_entry in teams.items():
                if key == "count" or not isinstance(team_entry, dict):
                    continue
                if "team" in team_entry:
                    team_array = team_entry["team"]
                    team_info = {}
                    team_standings = {}
                    if isinstance(team_array, list) and team_array:
                        core = team_array[0]
                        if isinstance(core, list):
                            for elem in core:
                                if isinstance(elem, dict) and "name" in elem:
                                    team_info["name"] = elem["name"]
                        for part in team_array[1:]:
                            if isinstance(part, dict) and "team_standings" in part:
                                team_standings = part["team_standings"]

                    if team_info and team_standings:
                        standings.append(
                            {
                                "rank": team_standings.get("rank", 0),
                                "team": team_info.get("name", "Unknown"),
                                "wins": team_standings.get("outcome_totals", {}).get("wins", 0),
                                "losses": team_standings.get("outcome_totals", {}).get("losses", 0),
                                "ties": team_standings.get("outcome_totals", {}).get("ties", 0),
                                "points_for": team_standings.get("points_for", 0),
                                "points_against": team_standings.get("points_against", 0),
                            }
                        )

    standings.sort(key=lambda row: row["rank"])
    return {"league_key": league_key, "standings": standings}


async def _handle_ff_get_teams(arguments: dict) -> dict:
    if not arguments.get("league_key"):
        return {"error": "league_key is required"}

    league_key: Optional[str] = arguments.get("league_key")
    if league_key is None:
        return {"error": "league_key cannot be None"}

    teams_info = await get_all_teams_info(league_key)
    return {
        "league_key": league_key,
        "teams": teams_info,
        "total_teams": len(teams_info),
    }


async def _handle_ff_get_roster(arguments: dict) -> dict:
    league_key = arguments.get("league_key")
    team_key = arguments.get("team_key")
    data_level = arguments.get("data_level", "basic")
    include_projections = arguments.get("include_projections", True)
    include_external_data = arguments.get("include_external_data", True)
    include_analysis = arguments.get("include_analysis", True)
    week = arguments.get("week")

    if data_level == "basic":
        effective_projections = False
        effective_external = False
        effective_analysis = False
    elif data_level == "standard":
        effective_projections = True
        effective_external = False
        effective_analysis = False
    else:
        effective_projections = True
        effective_external = True
        effective_analysis = True

    if not include_projections:
        effective_projections = False
    if not include_external_data:
        effective_external = False
    if not include_analysis:
        effective_analysis = False

    needs_enhanced = effective_projections or effective_external or effective_analysis

    team_info = None
    if not team_key:
        team_info = await get_user_team_info(league_key)
        if team_info:
            team_key = team_info.get("team_key")
        else:
            return {
                "error": f"Could not find your team in league {league_key}",
                "suggestion": "Provide team_key explicitly if multiple teams exist",
            }

    data = await yahoo_api_call(f"team/{team_key}/roster")
    roster = parse_team_roster(data)

    if not roster:
        print(
            f"DEBUG: Empty roster for team {team_key}. Raw data keys: {list(data.keys()) if data else 'None'}"
        )
        if data:
            import json

            print("DEBUG: Truncated raw data:", json.dumps(data, indent=2)[:2000])

    if team_info is None or team_info.get("team_key") != team_key:
        team_info = await get_user_team_info(league_key)

    result: dict[str, Any] = {
        "status": "success",
        "league_key": league_key,
        "team_key": team_key,
        "team_name": team_info.get("team_name") if team_info else None,
        "draft_position": team_info.get("draft_position") if team_info else None,
        "draft_grade": team_info.get("draft_grade") if team_info else None,
        "roster": roster,
    }

    if not roster and data:
        result["debug_info"] = {
            "raw_response_keys": list(data.keys()),
            "fantasy_content_present": "fantasy_content" in data,
            "team_structure": str(type(data.get("fantasy_content", {}).get("team", []))),
            "note": "Empty roster - possibly off-season or parsing variation. Check logs for raw data.",
        }

    if not needs_enhanced:
        return result

    try:
        from lineup_optimizer import lineup_optimizer, Player  # type: ignore
    except ImportError as exc:
        result["note"] = f"Enhanced view unavailable: {exc}"
        return result

    try:
        optimizer_payload = {
            "league_key": league_key,
            "team_key": team_key,
            "roster": roster,
        }
        players = await lineup_optimizer.parse_yahoo_roster(optimizer_payload)
        if not players:
            raise ValueError("No players parsed from roster payload")
        players = await lineup_optimizer.enhance_with_external_data(players, week=week)
    except Exception as exc:
        result["note"] = f"Enhanced view unavailable: {exc}"
        return result

    def serialize_player(player: Player) -> Dict[str, Any]:
        base = {
            "name": player.name,
            "position": player.position,
            "team": player.team,
            "opponent": player.opponent,
            "status": player.status,
            "yahoo_projection": player.yahoo_projection if effective_projections else None,
            "sleeper_projection": player.sleeper_projection if effective_external else None,
            "sleeper_id": player.sleeper_id if effective_external else None,
            "sleeper_match_method": player.sleeper_match_method if effective_external else None,
            "floor_projection": player.floor_projection if effective_projections else None,
            "ceiling_projection": player.ceiling_projection if effective_projections else None,
            "consistency_score": player.consistency_score,
            "player_tier": player.player_tier,
            "matchup_score": player.matchup_score if effective_external else None,
            "matchup_description": player.matchup_description if effective_external else None,
            "trending_score": player.trending_score if effective_external else None,
            "risk_level": player.risk_level,
            # Expert advice fields
            "expert_tier": player.expert_tier if effective_external else None,
            "expert_recommendation": player.expert_recommendation if effective_external else None,
            "expert_confidence": player.expert_confidence if effective_external else None,
            "expert_advice": player.expert_advice if effective_external else None,
            "search_rank": player.search_rank if effective_external else None,
        }

        # Add analysis if flagged
        if effective_analysis:
            total_proj = (player.yahoo_projection or 0) + (player.sleeper_projection or 0)
            base["roster_analysis"] = {
                "projected_points": round(total_proj, 1),
                "tier_summary": f"{player.player_tier} tier player",
                "start_recommendation": "Start" if total_proj > 10 else "Bench/Consider",
            }

        return base

    players_by_position: Dict[str, List[Dict[str, Any]]] = {}
    for player in players:
        bucket = players_by_position.setdefault(player.position, [])
        bucket.append(serialize_player(player))

    for bucket in players_by_position.values():
        bucket.sort(key=lambda entry: entry.get("yahoo_projection", 0), reverse=True)

    result.update(
        {
            "total_players": len(players),
            "players_by_position": players_by_position,
            "all_players": [serialize_player(player) for player in players],
            "analysis_context": {
                "data_sources": ["Yahoo"] + (["Sleeper"] if effective_external else []),
                "data_level": data_level,
                "includes": {
                    "projections": effective_projections,
                    "external_data": effective_external,
                    "analysis": effective_analysis,
                },
                "week": week or "current",
                "enhancement_features": (
                    [
                        "Expert tiers and recommendations",
                        "Position rankings and confidence scores",
                        "Risk assessment and trending data",
                        "Sleeper player matching and IDs",
                    ]
                    if effective_external
                    else []
                ),
            },
        }
    )

    # Add overall analysis if flagged
    if effective_analysis:
        total_proj = sum(p.get("projected_points", 0) for p in result["all_players"])
        starters_count = sum(1 for pos in players_by_position if pos not in ["BN", "IR"])
        result["overall_analysis"] = {
            "total_projected_points": round(total_proj, 1),
            "starters_count": starters_count,
            "recommendation": (
                f"Strong lineup with {total_proj:.1f} projected points"
                if total_proj > 150
                else "Consider upgrades"
            ),
        }

    return result


async def _handle_ff_get_matchup(arguments: dict) -> dict:
    league_key = arguments.get("league_key")
    week = arguments.get("week")
    team_key = await get_user_team_key(league_key)

    if not team_key:
        return {"error": f"Could not find your team in league {league_key}"}

    week_param = f";week={week}" if week else ""
    data = await yahoo_api_call(f"team/{team_key}/matchups{week_param}")
    return {
        "league_key": league_key,
        "team_key": team_key,
        "week": week or "current",
        "message": "Matchup data retrieved",
        "raw_matchups": data,
    }


async def _handle_ff_get_players(arguments: dict) -> dict:
    if not arguments.get("league_key"):
        return {"error": "league_key is required"}

    league_key = arguments.get("league_key")
    position = arguments.get("position", "")
    count = arguments.get("count", 10)
    week = arguments.get("week")
    include_analysis = arguments.get("include_analysis", False)
    include_projections = arguments.get("include_projections", True)
    include_external_data = arguments.get("include_external_data", True)

    pos_filter = f";position={position}" if position else ""
    data = await yahoo_api_call(f"league/{league_key}/players;status=A{pos_filter};count={count}")

    def _iter_payload_dicts(container: Any):
        if isinstance(container, dict):
            yield container
        elif isinstance(container, list):
            for item in container:
                yield from _iter_payload_dicts(item)

    basic_players: list[dict[str, Any]] = []
    league = data.get("fantasy_content", {}).get("league", [])
    for item in league:
        if not (isinstance(item, dict) and "players" in item):
            continue
        players_data = item["players"]
        if not isinstance(players_data, dict):
            continue

        for key, player_entry in players_data.items():
            if key == "count" or not isinstance(player_entry, dict):
                continue
            player_array = player_entry.get("player")
            if not isinstance(player_array, list):
                continue

            player_info: dict[str, Any] = {}
            for payload in _iter_payload_dicts(player_array):
                if "name" in payload and isinstance(payload["name"], dict):
                    player_info["name"] = payload["name"].get("full")
                if "editorial_team_abbr" in payload:
                    player_info["team"] = payload["editorial_team_abbr"]
                if "display_position" in payload:
                    player_info["position"] = payload["display_position"]
                if "ownership" in payload and isinstance(payload["ownership"], dict):
                    player_info["owned_pct"] = payload["ownership"].get("ownership_percentage", 0.0)
                if "percent_owned" in payload:
                    player_info["owned_pct"] = float(payload.get("percent_owned", 0.0))
                # Add injury, bye as in waiver
                if "status" in payload:
                    player_info["injury_status"] = payload["status"]
                if "bye_weeks" in payload:
                    player_info["bye"] = payload["bye_weeks"].get("week", "N/A")
            if player_info:
                basic_players.append(player_info)

    result = {
        "status": "success",
        "league_key": league_key,
        "position": position or "all",
        "total_players": len(basic_players),
        "players": basic_players[:count],
    }

    needs_enhancement = include_projections or include_external_data or include_analysis

    if not needs_enhancement:
        return result

    try:
        from lineup_optimizer import lineup_optimizer, Player
    except ImportError as exc:
        result["note"] = f"Enhanced data unavailable: {exc}"
        return result

    try:
        # Parse and enhance
        optimizer_payload = {
            "league_key": league_key,
            "roster": basic_players,  # Treat as roster for parsing
        }
        enhanced_players = await lineup_optimizer.parse_yahoo_roster(optimizer_payload)
        if enhanced_players:
            enhanced_players = await lineup_optimizer.enhance_with_external_data(
                enhanced_players, week=week
            )

            def serialize_free_agent_player(player: Player) -> Dict[str, Any]:
                base = {
                    "name": player.name,
                    "position": player.position,
                    "team": player.team,
                    "opponent": player.opponent or "N/A",
                    "status": "Available",
                    "yahoo_projection": player.yahoo_projection if include_projections else None,
                    "sleeper_projection": (
                        player.sleeper_projection if include_projections else None
                    ),
                    "sleeper_id": player.sleeper_id,
                    "sleeper_match_method": player.sleeper_match_method,
                    "floor_projection": player.floor_projection if include_projections else None,
                    "ceiling_projection": (
                        player.ceiling_projection if include_projections else None
                    ),
                    "consistency_score": player.consistency_score,
                    "player_tier": player.player_tier,
                    "matchup_score": player.matchup_score if include_external_data else None,
                    "matchup_description": (
                        player.matchup_description if include_external_data else None
                    ),
                    "trending_score": player.trending_score if include_external_data else None,
                    "risk_level": player.risk_level,
                    "owned_pct": next(
                        (
                            p.get("owned_pct") or 0
                            for p in basic_players
                            if p.get("name", "").lower() == player.name.lower()
                        ),
                        0,
                    ),
                    "injury_status": getattr(player, "injury_status", "Healthy"),
                    "bye": next(
                        (
                            p.get("bye")
                            for p in basic_players
                            if p.get("name", "").lower() == player.name.lower()
                        ),
                        "N/A",
                    ),
                }

                # Add analysis if flagged
                if include_analysis:
                    proj = (player.yahoo_projection or 0) + (player.sleeper_projection or 0)
                    owned = base.get("owned_pct", 0.0)
                    base["free_agent_value"] = round(proj * (1 - owned / 100), 1)
                    base["analysis"] = (
                        f"Value based on low ownership ({owned}%) and proj ({proj:.1f})"
                    )

                return base

            enhanced_list = [
                serialize_free_agent_player(p) for p in enhanced_players if p.is_valid()
            ]
            if include_analysis:
                enhanced_list.sort(key=lambda x: x.get("free_agent_value", 0), reverse=True)
            elif include_projections:
                enhanced_list.sort(
                    key=lambda x: (x.get("sleeper_projection") or 0)
                    + (x.get("yahoo_projection") or 0),
                    reverse=True,
                )

            result.update(
                {
                    "enhanced_players": enhanced_list,
                    "analysis_context": {
                        "data_sources": ["Yahoo"] + (["Sleeper"] if include_external_data else []),
                        "includes": {
                            "projections": include_projections,
                            "external_data": include_external_data,
                            "analysis": include_analysis,
                        },
                        "week": week or "current",
                    },
                }
            )
        else:
            result["note"] = "No players could be enhanced"
    except Exception as exc:
        result["note"] = f"Enhancement failed: {exc}. Using basic data."

    return result


async def _handle_ff_compare_teams(arguments: dict) -> dict:
    league_key = arguments.get("league_key")
    team_key_a = arguments.get("team_key_a")
    team_key_b = arguments.get("team_key_b")

    data_a = await yahoo_api_call(f"team/{team_key_a}/roster")
    data_b = await yahoo_api_call(f"team/{team_key_b}/roster")

    roster_a = parse_team_roster(data_a)
    roster_b = parse_team_roster(data_b)

    return {
        "league_key": league_key,
        "team_a": {"team_key": team_key_a, "roster": roster_a},
        "team_b": {"team_key": team_key_b, "roster": roster_b},
    }


async def _handle_ff_build_lineup(arguments: dict) -> dict:
    league_key = arguments.get("league_key")
    week = arguments.get("week")
    strategy = arguments.get("strategy", "balanced")
    use_llm = arguments.get("use_llm", False)

    team_key = await get_user_team_key(league_key)
    if not team_key:
        return {"error": f"Could not find your team in league {league_key}"}

    try:
        roster_data = await yahoo_api_call(f"team/{team_key}/roster")
        try:
            from lineup_optimizer import lineup_optimizer
        except ImportError as exc:
            return {
                "error": f"Lineup optimizer unavailable: {exc}",
                "suggestion": "Please check lineup_optimizer.py dependencies",
                "league_key": league_key,
                "team_key": team_key,
            }

        players = await lineup_optimizer.parse_yahoo_roster(roster_data)
        if not players:
            return {
                "error": "Failed to parse Yahoo roster data",
                "league_key": league_key,
                "team_key": team_key,
                "suggestion": "Check roster data format or try refreshing",
            }

        players = await lineup_optimizer.enhance_with_external_data(players, week=week)
        optimization = await lineup_optimizer.optimize_lineup_smart(
            players,
            strategy,
            week,
            use_llm,
        )
        if optimization["status"] == "error":
            return {
                "status": "error",
                "error": "Lineup optimization failed",
                "league_key": league_key,
                "team_key": team_key,
                "errors": optimization.get("errors", []),
                "details": optimization.get("errors", []),
                "data_quality": optimization.get("data_quality", {}),
            }

        starters_formatted = {}
        for pos, player in optimization["starters"].items():
            starters_formatted[pos] = {
                "name": player.name,
                "tier": player.player_tier.upper() if player.player_tier else "UNKNOWN",
                "team": player.team,
                "opponent": player.opponent,
                "matchup_score": player.matchup_score,
                "matchup": player.matchup_description,
                "composite_score": round(player.composite_score, 1),
                "yahoo_proj": (
                    round(player.yahoo_projection, 1) if player.yahoo_projection else None
                ),
                "sleeper_proj": (
                    round(player.sleeper_projection, 1) if player.sleeper_projection else None
                ),
                "trending": (
                    f"{player.trending_score:,} adds" if player.trending_score > 0 else None
                ),
                "floor": round(player.floor_projection, 1) if player.floor_projection else None,
                "ceiling": (
                    round(player.ceiling_projection, 1) if player.ceiling_projection else None
                ),
            }

        bench_formatted = [
            {
                "name": player.name,
                "position": player.position,
                "opponent": player.opponent,
                "composite_score": round(player.composite_score, 1),
                "matchup_score": player.matchup_score,
                "tier": player.player_tier.upper() if player.player_tier else "UNKNOWN",
            }
            for player in optimization["bench"][:5]
        ]

        result: dict[str, Any] = {
            "status": optimization["status"],
            "league_key": league_key,
            "team_key": team_key,
            "week": week or "current",
            "strategy": strategy,
            "optimal_lineup": starters_formatted,
            "bench": bench_formatted,
            "recommendations": optimization["recommendations"],
            "errors": optimization.get("errors", []),
            "analysis": {
                "total_players": optimization["data_quality"]["total_players"],
                "valid_players": optimization["data_quality"]["valid_players"],
                "players_with_projections": optimization["data_quality"][
                    "players_with_projections"
                ],
                "players_with_matchup_data": optimization["data_quality"][
                    "players_with_matchup_data"
                ],
                "strategy_used": optimization["strategy_used"],
                "data_sources": [
                    "Yahoo projections",
                    "Sleeper rankings",
                    "Matchup analysis",
                    "Trending data",
                ],
            },
        }
        if optimization.get("errors"):
            result["warnings"] = optimization["errors"]
        return result
    except Exception as exc:
        return {
            "error": f"Unexpected error during lineup optimization: {exc}",
            "league_key": league_key,
            "team_key": team_key,
            "suggestion": "Try again or check system logs for details",
        }


async def _handle_ff_refresh_token(arguments: dict) -> dict:
    return await refresh_yahoo_token()


async def _handle_ff_get_api_status(arguments: dict) -> dict:
    return {
        "rate_limit": rate_limiter.get_status(),
        "cache": response_cache.get_stats(),
    }


async def _handle_ff_clear_cache(arguments: dict) -> dict:
    pattern = arguments.get("pattern")
    await response_cache.clear(pattern)
    suffix = f" for pattern: {pattern}" if pattern else " completely"
    return {
        "status": "success",
        "message": f"Cache cleared{suffix}",
    }


async def _handle_ff_get_draft_results(arguments: dict) -> dict:
    if not arguments.get("league_key"):
        return {"error": "league_key is required"}

    league_key: Optional[str] = arguments.get("league_key")
    if league_key is None:
        return {"error": "league_key cannot be None"}

    teams = await get_all_teams_info(league_key)
    if not teams:
        return {"error": f"Could not retrieve draft results for league {league_key}"}
    return {
        "league_key": league_key,
        "total_teams": len(teams),
        "draft_results": teams,
    }


async def _handle_ff_get_waiver_wire(arguments: dict) -> dict:
    if not arguments.get("league_key"):
        return {"error": "league_key is required"}

    league_key: Optional[str] = arguments.get("league_key")
    if league_key is None:
        return {"error": "league_key cannot be None"}

    position = arguments.get("position", "all")
    sort = arguments.get("sort", "rank")
    count = arguments.get("count", 30)
    week = arguments.get("week")
    team_key = arguments.get("team_key")
    include_analysis = arguments.get("include_analysis", False)
    include_projections = arguments.get("include_projections", True)
    include_external_data = arguments.get("include_external_data", True)

    # Fetch basic Yahoo waiver players
    basic_players = await get_waiver_wire_players(league_key, position, sort, count)
    if not basic_players:
        return {
            "league_key": league_key,
            "message": "No available players found or error retrieving data",
        }

    result = {
        "status": "success",
        "league_key": league_key,
        "position": position,
        "sort": sort,
        "total_players": len(basic_players),
        "players": basic_players,
    }

    needs_enhancement = include_projections or include_external_data or include_analysis

    if not needs_enhancement:
        return result

    try:
        from lineup_optimizer import lineup_optimizer, Player
        from sleeper_api import get_trending_adds, sleeper_client
    except ImportError as exc:
        result["note"] = f"Enhanced data unavailable: {exc}"
        return result

    try:
        # Create payload for optimizer (mimic roster format)
        optimizer_payload = {
            "league_key": league_key,
            "team_key": team_key or "",  # Optional for waivers
            "roster": basic_players,  # Use as 'roster' for parsing
        }
        enhanced_players = await lineup_optimizer.parse_yahoo_roster(optimizer_payload)
        if enhanced_players:
            enhanced_players = await lineup_optimizer.enhance_with_external_data(
                enhanced_players, week=week
            )

            # Add expert advice for waiver wire analysis
            if include_analysis:
                for player in enhanced_players:
                    try:
                        expert_advice = await sleeper_client.get_expert_advice(player.name, week)
                        player.expert_tier = expert_advice.get("tier", "Depth")
                        player.expert_recommendation = expert_advice.get("recommendation", "Bench")
                        player.expert_confidence = expert_advice.get("confidence", 50)
                        player.expert_advice = expert_advice.get("advice", "No analysis available")
                    except Exception as e:
                        # Continue with default values if expert advice fails
                        player.expert_tier = "Depth"
                        player.expert_recommendation = "Monitor"
                        player.expert_confidence = 50
                        player.expert_advice = f"Expert analysis unavailable: {str(e)[:50]}"

            # Fetch and merge trending data
            trending = await get_trending_adds(count)
            trending_dict = {p["name"].lower(): p for p in trending}

            def serialize_waiver_player(player: Player) -> Dict[str, Any]:
                base = {
                    "name": player.name,
                    "position": player.position,
                    "team": player.team,
                    "opponent": player.opponent or "N/A",
                    "status": getattr(player, "status", "Available"),
                    "yahoo_projection": player.yahoo_projection if include_projections else None,
                    "sleeper_projection": (
                        player.sleeper_projection if include_projections else None
                    ),
                    "sleeper_id": player.sleeper_id,
                    "sleeper_match_method": player.sleeper_match_method,
                    "floor_projection": player.floor_projection if include_projections else None,
                    "ceiling_projection": (
                        player.ceiling_projection if include_projections else None
                    ),
                    "consistency_score": player.consistency_score,
                    "player_tier": player.player_tier,
                    "matchup_score": player.matchup_score if include_external_data else None,
                    "matchup_description": (
                        player.matchup_description if include_external_data else None
                    ),
                    "trending_score": player.trending_score if include_external_data else None,
                    "risk_level": player.risk_level,
                    "owned_pct": next(
                        (
                            p.get("owned_pct") or 0.0
                            for p in basic_players
                            if p.get("name", "").lower() == player.name.lower()
                        ),
                        0.0,
                    ),
                    "weekly_change": next(
                        (
                            p.get("weekly_change")
                            for p in basic_players
                            if p.get("name", "").lower() == player.name.lower()
                        ),
                        0,
                    ),
                    "injury_status": getattr(player, "injury_status", "Healthy"),
                    "bye": next(
                        (
                            p.get("bye")
                            for p in basic_players
                            if p.get("name", "").lower() == player.name.lower()
                        ),
                        "N/A",
                    ),
                    # Expert advice fields
                    "expert_tier": (
                        getattr(player, "expert_tier", None) if include_analysis else None
                    ),
                    "expert_recommendation": (
                        getattr(player, "expert_recommendation", None) if include_analysis else None
                    ),
                    "expert_confidence": (
                        getattr(player, "expert_confidence", None) if include_analysis else None
                    ),
                    "expert_advice": (
                        getattr(player, "expert_advice", None) if include_analysis else None
                    ),
                }

                # Merge trending
                name_lower = player.name.lower()
                if name_lower in trending_dict:
                    trend = trending_dict[name_lower]
                    base["trending_count"] = trend.get("count", 0)
                    base["trending_position"] = trend.get("position")

                return base

            # Analyze positional scarcity in league for context
            position_scarcity = {}
            if include_analysis:
                try:
                    # Simple scarcity analysis based on ownership and position
                    position_counts = {}

                    for p in basic_players:
                        pos = p.get("position", "Unknown")
                        owned = p.get("owned_pct", 0.0)

                        if pos not in position_counts:
                            position_counts[pos] = {"total": 0, "owned_sum": 0}

                        position_counts[pos]["total"] += 1
                        position_counts[pos]["owned_sum"] += owned

                    # Calculate scarcity scores
                    for pos, data in position_counts.items():
                        avg_owned = data["owned_sum"] / data["total"] if data["total"] > 0 else 0
                        # Higher average ownership = more scarcity
                        scarcity_score = min(avg_owned / 10, 10)  # 0-10 scale
                        position_scarcity[pos] = {
                            "scarcity_score": round(scarcity_score, 1),
                            "avg_ownership": round(avg_owned, 1),
                            "available_count": data["total"],
                        }
                except Exception:
                    # If scarcity analysis fails, continue without it
                    pass

            # Serialize enhanced players with analysis
            enhanced_list = []
            for player in enhanced_players:
                if not player.is_valid():
                    continue

                # Create serialized player data
                base = serialize_waiver_player(player)

                # Add waiver-specific analysis if flagged
                if include_analysis:
                    # Calculate comprehensive waiver priority score
                    expert_confidence = getattr(player, "expert_confidence", 50)
                    proj = (player.yahoo_projection or 0) + (player.sleeper_projection or 0)
                    trend_score = base.get("trending_count", 0)
                    owned = base.get("owned_pct", 0.0)

                    # Position scarcity bonus (0-5 points)
                    pos_scarcity = position_scarcity.get(player.position, {}).get(
                        "scarcity_score", 0
                    )
                    scarcity_bonus = min(pos_scarcity * 0.5, 5)

                    # Waiver-specific scoring algorithm
                    # Base score from expert confidence (35% weight, reduced to add scarcity)
                    confidence_score = expert_confidence * 0.35

                    # Projection score (30% weight)
                    projection_score = min(proj * 2, 30)  # Cap at 30 points

                    # Ownership bonus - lower ownership = higher priority (20% weight)
                    ownership_bonus = max(0, (50 - owned) * 0.4)  # Max 20 points for 0% owned

                    # Trending bonus (10% weight)
                    trending_bonus = min(trend_score * 1.5, 10)  # Cap at 10 points

                    # Final waiver priority score
                    waiver_priority = (
                        confidence_score
                        + projection_score
                        + ownership_bonus
                        + trending_bonus
                        + scarcity_bonus
                    )
                    base["waiver_priority"] = round(waiver_priority, 1)

                    # Enhanced analysis explanation
                    expert_tier = getattr(player, "expert_tier", "Unknown")
                    expert_rec = getattr(player, "expert_recommendation", "Monitor")

                    # Add scarcity context to analysis
                    scarcity_text = ""
                    if pos_scarcity > 7:
                        scarcity_text = f" HIGH SCARCITY at {player.position}!"
                    elif pos_scarcity > 4:
                        scarcity_text = f" Moderate scarcity at {player.position}."

                    base["analysis"] = (
                        f"{expert_tier} tier player with {expert_confidence}% confidence. "
                        f"Recommendation: {expert_rec}. Priority: {base['waiver_priority']}/100 "
                        f"(proj: {proj:.1f}, owned: {owned:.1f}%, trending: {trend_score}){scarcity_text}"
                    )

                    # Add pickup urgency classification (adjusted for scarcity)
                    urgency_threshold = waiver_priority + (
                        scarcity_bonus * 2
                    )  # Boost urgency for scarce positions
                    if urgency_threshold >= 80:
                        base["pickup_urgency"] = "MUST ADD - Elite waiver target"
                    elif urgency_threshold >= 65:
                        base["pickup_urgency"] = "High Priority - Strong pickup"
                    elif urgency_threshold >= 50:
                        base["pickup_urgency"] = "Moderate - Worth a claim"
                    elif urgency_threshold >= 35:
                        base["pickup_urgency"] = "Low Priority - Depth option"
                    else:
                        base["pickup_urgency"] = "Avoid - Better options available"

                    # Add position context
                    base["position_context"] = position_scarcity.get(
                        player.position,
                        {"scarcity_score": 0, "avg_ownership": 0, "available_count": 0},
                    )

                enhanced_list.append(base)
            # Sort by waiver_priority or projection if analysis/projections
            if include_analysis:
                enhanced_list.sort(key=lambda x: x.get("waiver_priority", 0), reverse=True)
            elif include_projections:
                enhanced_list.sort(
                    key=lambda x: (x.get("sleeper_projection") or 0)
                    + (x.get("yahoo_projection") or 0),
                    reverse=True,
                )

            result.update(
                {
                    "enhanced_players": enhanced_list,
                    "analysis_context": {
                        "data_sources": ["Yahoo"] + (["Sleeper"] if include_external_data else []),
                        "includes": {
                            "projections": include_projections,
                            "external_data": include_external_data,
                            "analysis": include_analysis,
                            "expert_advice": include_analysis,  # Expert advice tied to analysis flag
                        },
                        "features": [
                            "Yahoo ownership and change data",
                            "Sleeper projections and rankings" if include_external_data else None,
                            "Matchup analysis" if include_external_data else None,
                            "Expert tier classification" if include_analysis else None,
                            "Waiver priority scoring" if include_analysis else None,
                            "Pickup urgency assessment" if include_analysis else None,
                            "Positional scarcity analysis" if include_analysis else None,
                        ],
                        "algorithm": (
                            {
                                "waiver_priority_weights": {
                                    "expert_confidence": "35%",
                                    "projections": "30%",
                                    "ownership_bonus": "20%",
                                    "trending_bonus": "10%",
                                    "scarcity_bonus": "5%",
                                }
                            }
                            if include_analysis
                            else None
                        ),
                        "position_scarcity": position_scarcity if include_analysis else None,
                        "week": week or "current",
                        "trending_count": len(trending),
                    },
                }
            )
        else:
            result["note"] = "No players could be enhanced"
    except Exception as exc:
        result["note"] = f"Enhancement failed: {exc}. Using basic data."

    return result


async def _handle_ff_get_draft_rankings(arguments: dict) -> dict:
    league_key = arguments.get("league_key")
    position = arguments.get("position", "all")
    count = arguments.get("count", 50)

    players = await get_draft_rankings(league_key, position, count)
    if players:
        return {
            "position": position,
            "total_players": len(players),
            "rankings": players,
        }
    return {"message": "Could not retrieve draft rankings"}


async def _handle_ff_get_draft_recommendation(arguments: dict) -> dict:
    if not DRAFT_AVAILABLE:
        return {"error": "Draft functionality not available. Please check module dependencies."}

    try:
        league_key: Optional[str] = arguments.get("league_key")
        if league_key is None:
            return {"error": "league_key is required and cannot be None"}

        strategy = arguments.get("strategy", "balanced")
        num_recommendations = arguments.get("num_recommendations", 10)
        current_pick = arguments.get("current_pick")
        return await get_draft_recommendation_simple(
            league_key,
            strategy,
            num_recommendations,
            current_pick,
        )
    except Exception as exc:
        return {
            "error": f"Draft recommendation failed: {exc}",
            "available_tools": ["ff_get_draft_rankings", "ff_get_players"],
        }


async def _handle_ff_analyze_draft_state(arguments: dict) -> dict:
    if not DRAFT_AVAILABLE:
        return {"error": "Draft functionality not available. Please check module dependencies."}

    try:
        league_key: Optional[str] = arguments.get("league_key")
        if league_key is None:
            return {"error": "league_key is required and cannot be None"}

        strategy = arguments.get("strategy", "balanced")
        return await analyze_draft_state_simple(league_key, strategy)
    except Exception as exc:
        return {
            "error": f"Draft analysis failed: {exc}",
            "suggestion": "Try using ff_get_roster to check current team composition",
        }


async def _handle_ff_analyze_reddit_sentiment(arguments: dict) -> dict:
    players = arguments.get("players", [])
    time_window = arguments.get("time_window_hours", 48)

    if not players:
        return {"error": "No players specified for sentiment analysis"}
    return await analyze_reddit_sentiment(players, time_window)


=======
>>>>>>> dab43c14
TOOL_HANDLERS: dict[str, Callable[[dict], Awaitable[dict]]] = {
    "ff_get_leagues": handle_ff_get_leagues,
    "ff_get_league_info": handle_ff_get_league_info,
    "ff_get_standings": handle_ff_get_standings,
    "ff_get_teams": handle_ff_get_teams,
    "ff_get_roster": handle_ff_get_roster,
    "ff_get_roster_with_projections": handle_ff_get_roster,
    "ff_get_matchup": handle_ff_get_matchup,
    "ff_get_players": handle_ff_get_players,
    "ff_compare_teams": handle_ff_compare_teams,
    "ff_build_lineup": handle_ff_build_lineup,
    "ff_refresh_token": handle_ff_refresh_token,
    "ff_get_api_status": handle_ff_get_api_status,
    "ff_clear_cache": handle_ff_clear_cache,
    "ff_get_draft_results": handle_ff_get_draft_results,
    "ff_get_waiver_wire": handle_ff_get_waiver_wire,
    "ff_get_draft_rankings": handle_ff_get_draft_rankings,
    "ff_get_draft_recommendation": handle_ff_get_draft_recommendation,
    "ff_analyze_draft_state": handle_ff_analyze_draft_state,
    "ff_analyze_reddit_sentiment": handle_ff_analyze_reddit_sentiment,
}


@server.call_tool()
async def call_tool(name: str, arguments: dict) -> list[TextContent]:
    """Execute a fantasy football tool via modular handlers."""
    original_arguments = dict(arguments)
    handler_args = {k: v for k, v in original_arguments.items() if k != "debug"}
    debug_flag = original_arguments.get("debug") is True
    debug_msgs: list[str] = []
    if debug_flag:
        debug_msgs.append(f"debug: call_tool entered for {name}")

    try:
        handler = TOOL_HANDLERS.get(name)
        if handler is None:
            result: Any = {"error": f"Unknown tool: {name}"}
        else:
            result = await handler(handler_args)

        if isinstance(result, str) and result.strip() == "0":
            result = {
                "status": "error",
                "message": "Internal legacy layer produced sentinel '0' string",
                "tool": name,
                "stage": "legacy.call_tool.guard",
            }

        # Ensure result is always a dict for consistent handling
        if isinstance(result, str):
            result = {"content": result}

        if debug_flag:
            safe_args = {
                key: value
                for key, value in handler_args.items()
                if not key.lower().endswith("token")
            }
            debug_msgs.append(f"debug: sanitized arguments -> {sorted(safe_args.keys())}")
            result["_debug"] = {
                "messages": debug_msgs,
                "tool": name,
                "arguments": safe_args,
            }

        return [TextContent(type="text", text=json.dumps(result, indent=2))]
    except Exception as exc:  # pragma: no cover - defensive catch
        error_result = {
            "error": str(exc),
            "tool": name,
            "arguments": original_arguments,
        }
        return [TextContent(type="text", text=json.dumps(error_result, indent=2))]


async def get_draft_recommendation_simple(
    league_key: str, strategy: str, num_recommendations: int, current_pick: Optional[int] = None
) -> dict:
    """Simplified draft recommendation using available data."""
    try:
        # Get available players using existing waiver wire function
        available_players = await get_waiver_wire_players(league_key, count=100)
        draft_rankings = await get_draft_rankings(league_key, count=50)

        # Simple scoring based on rankings and availability
        recommendations = []

        # Create a quick lookup for available players
        available_names = {p.get("name", "").lower() for p in available_players}

        for player in draft_rankings:
            player_name = player.get("name", "").lower()
            if player_name in available_names:
                # Simple scoring based on strategy
                rank = player.get("rank", 999)
                base_score = max(0, 100 - rank)

                if strategy == "conservative":
                    # Prefer higher-ranked (safer) picks
                    score = base_score + (10 if rank <= 24 else 0)
                    reasoning = f"Rank #{rank}, conservative choice (proven player)"
                elif strategy == "aggressive":
                    # Prefer potential breakouts (lower owned %)
                    owned_pct = next(
                        (
                            p.get("owned_pct", 50)
                            for p in available_players
                            if p.get("name", "").lower() == player_name
                        ),
                        50,
                    )
                    upside_bonus = max(0, 20 - (owned_pct / 5))  # Bonus for lower ownership
                    score = base_score + upside_bonus
                    reasoning = f"Rank #{rank}, high upside potential ({owned_pct}% owned)"
                else:  # balanced
                    score = base_score + (5 if rank <= 50 else 0)
                    reasoning = f"Rank #{rank}, balanced value pick"

                recommendations.append({"player": player, "score": score, "reasoning": reasoning})

        # Sort by score and take top N
        recommendations.sort(key=lambda x: x["score"], reverse=True)
        top_picks = recommendations[:num_recommendations]

        return {
            "status": "success",
            "league_key": league_key,
            "strategy": strategy,
            "current_pick": current_pick,
            "recommendations": top_picks,
            "total_analyzed": len(recommendations),
            "insights": [
                f"Using {strategy} draft strategy",
                f"Analyzed {len(available_players)} available players",
                "Cross-referenced with Yahoo rankings",
                "Recommendations prioritize available players only",
            ],
        }

    except Exception as e:
        return {
            "status": "error",
            "error": f"Draft recommendation failed: {str(e)}",
            "fallback": "Use ff_get_draft_rankings and ff_get_players for manual analysis",
        }


async def analyze_draft_state_simple(league_key: str, strategy: str) -> dict:
    """Simplified draft state analysis."""
    try:
        # Get current roster and league info
        await yahoo_api_call(f"league/{league_key}/teams")
        leagues = await discover_leagues()
        league_info = leagues.get(league_key, {})

        # Analyze positional needs (simplified)
        user_team = await get_user_team_info(league_key)

        # Get current week to estimate draft progress
        current_week = league_info.get("current_week", 1)
        draft_phase = "pre_season" if current_week <= 1 else "mid_season"

        positional_needs = {
            "QB": "medium",  # Usually need 1-2
            "RB": "high",  # Need 3-5
            "WR": "high",  # Need 3-5
            "TE": "medium",  # Need 1-2
            "K": "low",  # Stream position
            "DEF": "low",  # Stream position
        }

        strategic_advice = []
        if strategy == "conservative":
            strategic_advice.append("Focus on proven players with consistent production")
            strategic_advice.append("Avoid injury-prone or rookie players early")
        elif strategy == "aggressive":
            strategic_advice.append("Target high-upside players and breakout candidates")
            strategic_advice.append("Consider reaching for players with league-winning potential")
        else:
            strategic_advice.append("Balance safety with upside potential")
            strategic_advice.append("Follow tier-based drafting approach")

        return {
            "status": "success",
            "league_key": league_key,
            "strategy": strategy,
            "analysis": {
                "draft_phase": draft_phase,
                "league_info": {
                    "name": league_info.get("name", "Unknown"),
                    "teams": league_info.get("num_teams", 12),
                    "scoring": league_info.get("scoring_type", "standard"),
                },
                "positional_needs": positional_needs,
                "strategic_advice": strategic_advice,
                "your_team": (
                    user_team.get("team_name", "Unknown") if user_team else "Team info unavailable"
                ),
            },
            "recommendations": [
                "Use ff_get_draft_recommendation for specific player suggestions",
                "Monitor ff_get_players for available free agents",
                "Check ff_get_draft_rankings for current ADP data",
            ],
        }

    except Exception as e:
        return {
            "status": "error",
            "error": f"Draft analysis failed: {str(e)}",
            "basic_info": "Use ff_get_league_info for basic league details",
        }


# ==============================================================================
# DEPENDENCY INJECTION - Wire up handler dependencies
# ==============================================================================

# Inject dependencies for league handlers
inject_league_helpers(
    discover_leagues=discover_leagues,
    get_user_team_info=get_user_team_info,
    get_all_teams_info=get_all_teams_info,
)

# Inject dependencies for roster handlers
inject_roster_dependencies(
    get_user_team_info=get_user_team_info,
    yahoo_api_call=yahoo_api_call,
    parse_team_roster=parse_team_roster,
)

# Inject dependencies for matchup handlers
inject_matchup_dependencies(
    get_user_team_key=get_user_team_key,
    get_user_team_info=get_user_team_info,
    yahoo_api_call=yahoo_api_call,
    parse_team_roster=parse_team_roster,
)

# Inject dependencies for player handlers
inject_player_dependencies(
    yahoo_api_call=yahoo_api_call,
    get_waiver_wire_players=get_waiver_wire_players,
)

# Inject dependencies for draft handlers
inject_draft_dependencies(
    get_all_teams_info=get_all_teams_info,
    get_draft_rankings=get_draft_rankings,
    get_draft_recommendation_simple=get_draft_recommendation_simple,
    analyze_draft_state_simple=analyze_draft_state_simple,
    DRAFT_AVAILABLE=DRAFT_AVAILABLE,
)


async def main():
    """Run the MCP server."""
    # Use stdio transport
    async with stdio_server() as (read_stream, write_stream):
        await server.run(read_stream, write_stream, server.create_initialization_options())


if __name__ == "__main__":
    asyncio.run(main())<|MERGE_RESOLUTION|>--- conflicted
+++ resolved
@@ -887,1098 +887,6 @@
     return base_tools
 
 
-<<<<<<< HEAD
-async def _handle_ff_get_leagues(arguments: dict) -> dict:
-    leagues = await discover_leagues()
-
-    if not leagues:
-        return {
-            "error": "No active NFL leagues found",
-            "suggestion": "Make sure your Yahoo token is valid and you have active leagues",
-        }
-
-    return {
-        "total_leagues": len(leagues),
-        "leagues": [
-            {
-                "key": league["key"],
-                "name": league["name"],
-                "teams": league["num_teams"],
-                "current_week": league["current_week"],
-                "scoring": league["scoring_type"],
-            }
-            for league in leagues.values()
-        ],
-    }
-
-
-async def _handle_ff_get_league_info(arguments: dict) -> dict:
-    if not arguments.get("league_key"):
-        return {"error": "league_key is required"}
-
-    league_key = arguments.get("league_key")
-
-    leagues = await discover_leagues()
-    if league_key not in leagues:
-        return {
-            "error": f"League {league_key} not found",
-            "available_leagues": list(leagues.keys()),
-        }
-
-    league = leagues[league_key]
-    team_info = await get_user_team_info(league_key)
-    _ = await yahoo_api_call(f"league/{league_key}")
-
-    return {
-        "league": league["name"],
-        "key": league_key,
-        "season": league["season"],
-        "teams": league["num_teams"],
-        "current_week": league["current_week"],
-        "scoring_type": league["scoring_type"],
-        "status": "active" if not league["is_finished"] else "finished",
-        "your_team": {
-            "name": team_info.get("team_name", "Unknown") if team_info else "Not found",
-            "key": team_info.get("team_key") if team_info else None,
-            "draft_position": team_info.get("draft_position") if team_info else None,
-            "draft_grade": team_info.get("draft_grade") if team_info else None,
-        },
-    }
-
-
-async def _handle_ff_get_standings(arguments: dict) -> dict:
-    if not arguments.get("league_key"):
-        return {"error": "league_key is required"}
-
-    league_key = arguments.get("league_key")
-    data = await yahoo_api_call(f"league/{league_key}/standings")
-
-    standings = []
-    league = data.get("fantasy_content", {}).get("league", [])
-
-    for item in league:
-        if isinstance(item, dict) and "standings" in item:
-            standings_list = item["standings"]
-            teams = {}
-            if isinstance(standings_list, list) and standings_list:
-                teams = standings_list[0].get("teams", {})
-            elif isinstance(standings_list, dict):
-                teams = standings_list.get("teams", {})
-
-            for key, team_entry in teams.items():
-                if key == "count" or not isinstance(team_entry, dict):
-                    continue
-                if "team" in team_entry:
-                    team_array = team_entry["team"]
-                    team_info = {}
-                    team_standings = {}
-                    if isinstance(team_array, list) and team_array:
-                        core = team_array[0]
-                        if isinstance(core, list):
-                            for elem in core:
-                                if isinstance(elem, dict) and "name" in elem:
-                                    team_info["name"] = elem["name"]
-                        for part in team_array[1:]:
-                            if isinstance(part, dict) and "team_standings" in part:
-                                team_standings = part["team_standings"]
-
-                    if team_info and team_standings:
-                        standings.append(
-                            {
-                                "rank": team_standings.get("rank", 0),
-                                "team": team_info.get("name", "Unknown"),
-                                "wins": team_standings.get("outcome_totals", {}).get("wins", 0),
-                                "losses": team_standings.get("outcome_totals", {}).get("losses", 0),
-                                "ties": team_standings.get("outcome_totals", {}).get("ties", 0),
-                                "points_for": team_standings.get("points_for", 0),
-                                "points_against": team_standings.get("points_against", 0),
-                            }
-                        )
-
-    standings.sort(key=lambda row: row["rank"])
-    return {"league_key": league_key, "standings": standings}
-
-
-async def _handle_ff_get_teams(arguments: dict) -> dict:
-    if not arguments.get("league_key"):
-        return {"error": "league_key is required"}
-
-    league_key: Optional[str] = arguments.get("league_key")
-    if league_key is None:
-        return {"error": "league_key cannot be None"}
-
-    teams_info = await get_all_teams_info(league_key)
-    return {
-        "league_key": league_key,
-        "teams": teams_info,
-        "total_teams": len(teams_info),
-    }
-
-
-async def _handle_ff_get_roster(arguments: dict) -> dict:
-    league_key = arguments.get("league_key")
-    team_key = arguments.get("team_key")
-    data_level = arguments.get("data_level", "basic")
-    include_projections = arguments.get("include_projections", True)
-    include_external_data = arguments.get("include_external_data", True)
-    include_analysis = arguments.get("include_analysis", True)
-    week = arguments.get("week")
-
-    if data_level == "basic":
-        effective_projections = False
-        effective_external = False
-        effective_analysis = False
-    elif data_level == "standard":
-        effective_projections = True
-        effective_external = False
-        effective_analysis = False
-    else:
-        effective_projections = True
-        effective_external = True
-        effective_analysis = True
-
-    if not include_projections:
-        effective_projections = False
-    if not include_external_data:
-        effective_external = False
-    if not include_analysis:
-        effective_analysis = False
-
-    needs_enhanced = effective_projections or effective_external or effective_analysis
-
-    team_info = None
-    if not team_key:
-        team_info = await get_user_team_info(league_key)
-        if team_info:
-            team_key = team_info.get("team_key")
-        else:
-            return {
-                "error": f"Could not find your team in league {league_key}",
-                "suggestion": "Provide team_key explicitly if multiple teams exist",
-            }
-
-    data = await yahoo_api_call(f"team/{team_key}/roster")
-    roster = parse_team_roster(data)
-
-    if not roster:
-        print(
-            f"DEBUG: Empty roster for team {team_key}. Raw data keys: {list(data.keys()) if data else 'None'}"
-        )
-        if data:
-            import json
-
-            print("DEBUG: Truncated raw data:", json.dumps(data, indent=2)[:2000])
-
-    if team_info is None or team_info.get("team_key") != team_key:
-        team_info = await get_user_team_info(league_key)
-
-    result: dict[str, Any] = {
-        "status": "success",
-        "league_key": league_key,
-        "team_key": team_key,
-        "team_name": team_info.get("team_name") if team_info else None,
-        "draft_position": team_info.get("draft_position") if team_info else None,
-        "draft_grade": team_info.get("draft_grade") if team_info else None,
-        "roster": roster,
-    }
-
-    if not roster and data:
-        result["debug_info"] = {
-            "raw_response_keys": list(data.keys()),
-            "fantasy_content_present": "fantasy_content" in data,
-            "team_structure": str(type(data.get("fantasy_content", {}).get("team", []))),
-            "note": "Empty roster - possibly off-season or parsing variation. Check logs for raw data.",
-        }
-
-    if not needs_enhanced:
-        return result
-
-    try:
-        from lineup_optimizer import lineup_optimizer, Player  # type: ignore
-    except ImportError as exc:
-        result["note"] = f"Enhanced view unavailable: {exc}"
-        return result
-
-    try:
-        optimizer_payload = {
-            "league_key": league_key,
-            "team_key": team_key,
-            "roster": roster,
-        }
-        players = await lineup_optimizer.parse_yahoo_roster(optimizer_payload)
-        if not players:
-            raise ValueError("No players parsed from roster payload")
-        players = await lineup_optimizer.enhance_with_external_data(players, week=week)
-    except Exception as exc:
-        result["note"] = f"Enhanced view unavailable: {exc}"
-        return result
-
-    def serialize_player(player: Player) -> Dict[str, Any]:
-        base = {
-            "name": player.name,
-            "position": player.position,
-            "team": player.team,
-            "opponent": player.opponent,
-            "status": player.status,
-            "yahoo_projection": player.yahoo_projection if effective_projections else None,
-            "sleeper_projection": player.sleeper_projection if effective_external else None,
-            "sleeper_id": player.sleeper_id if effective_external else None,
-            "sleeper_match_method": player.sleeper_match_method if effective_external else None,
-            "floor_projection": player.floor_projection if effective_projections else None,
-            "ceiling_projection": player.ceiling_projection if effective_projections else None,
-            "consistency_score": player.consistency_score,
-            "player_tier": player.player_tier,
-            "matchup_score": player.matchup_score if effective_external else None,
-            "matchup_description": player.matchup_description if effective_external else None,
-            "trending_score": player.trending_score if effective_external else None,
-            "risk_level": player.risk_level,
-            # Expert advice fields
-            "expert_tier": player.expert_tier if effective_external else None,
-            "expert_recommendation": player.expert_recommendation if effective_external else None,
-            "expert_confidence": player.expert_confidence if effective_external else None,
-            "expert_advice": player.expert_advice if effective_external else None,
-            "search_rank": player.search_rank if effective_external else None,
-        }
-
-        # Add analysis if flagged
-        if effective_analysis:
-            total_proj = (player.yahoo_projection or 0) + (player.sleeper_projection or 0)
-            base["roster_analysis"] = {
-                "projected_points": round(total_proj, 1),
-                "tier_summary": f"{player.player_tier} tier player",
-                "start_recommendation": "Start" if total_proj > 10 else "Bench/Consider",
-            }
-
-        return base
-
-    players_by_position: Dict[str, List[Dict[str, Any]]] = {}
-    for player in players:
-        bucket = players_by_position.setdefault(player.position, [])
-        bucket.append(serialize_player(player))
-
-    for bucket in players_by_position.values():
-        bucket.sort(key=lambda entry: entry.get("yahoo_projection", 0), reverse=True)
-
-    result.update(
-        {
-            "total_players": len(players),
-            "players_by_position": players_by_position,
-            "all_players": [serialize_player(player) for player in players],
-            "analysis_context": {
-                "data_sources": ["Yahoo"] + (["Sleeper"] if effective_external else []),
-                "data_level": data_level,
-                "includes": {
-                    "projections": effective_projections,
-                    "external_data": effective_external,
-                    "analysis": effective_analysis,
-                },
-                "week": week or "current",
-                "enhancement_features": (
-                    [
-                        "Expert tiers and recommendations",
-                        "Position rankings and confidence scores",
-                        "Risk assessment and trending data",
-                        "Sleeper player matching and IDs",
-                    ]
-                    if effective_external
-                    else []
-                ),
-            },
-        }
-    )
-
-    # Add overall analysis if flagged
-    if effective_analysis:
-        total_proj = sum(p.get("projected_points", 0) for p in result["all_players"])
-        starters_count = sum(1 for pos in players_by_position if pos not in ["BN", "IR"])
-        result["overall_analysis"] = {
-            "total_projected_points": round(total_proj, 1),
-            "starters_count": starters_count,
-            "recommendation": (
-                f"Strong lineup with {total_proj:.1f} projected points"
-                if total_proj > 150
-                else "Consider upgrades"
-            ),
-        }
-
-    return result
-
-
-async def _handle_ff_get_matchup(arguments: dict) -> dict:
-    league_key = arguments.get("league_key")
-    week = arguments.get("week")
-    team_key = await get_user_team_key(league_key)
-
-    if not team_key:
-        return {"error": f"Could not find your team in league {league_key}"}
-
-    week_param = f";week={week}" if week else ""
-    data = await yahoo_api_call(f"team/{team_key}/matchups{week_param}")
-    return {
-        "league_key": league_key,
-        "team_key": team_key,
-        "week": week or "current",
-        "message": "Matchup data retrieved",
-        "raw_matchups": data,
-    }
-
-
-async def _handle_ff_get_players(arguments: dict) -> dict:
-    if not arguments.get("league_key"):
-        return {"error": "league_key is required"}
-
-    league_key = arguments.get("league_key")
-    position = arguments.get("position", "")
-    count = arguments.get("count", 10)
-    week = arguments.get("week")
-    include_analysis = arguments.get("include_analysis", False)
-    include_projections = arguments.get("include_projections", True)
-    include_external_data = arguments.get("include_external_data", True)
-
-    pos_filter = f";position={position}" if position else ""
-    data = await yahoo_api_call(f"league/{league_key}/players;status=A{pos_filter};count={count}")
-
-    def _iter_payload_dicts(container: Any):
-        if isinstance(container, dict):
-            yield container
-        elif isinstance(container, list):
-            for item in container:
-                yield from _iter_payload_dicts(item)
-
-    basic_players: list[dict[str, Any]] = []
-    league = data.get("fantasy_content", {}).get("league", [])
-    for item in league:
-        if not (isinstance(item, dict) and "players" in item):
-            continue
-        players_data = item["players"]
-        if not isinstance(players_data, dict):
-            continue
-
-        for key, player_entry in players_data.items():
-            if key == "count" or not isinstance(player_entry, dict):
-                continue
-            player_array = player_entry.get("player")
-            if not isinstance(player_array, list):
-                continue
-
-            player_info: dict[str, Any] = {}
-            for payload in _iter_payload_dicts(player_array):
-                if "name" in payload and isinstance(payload["name"], dict):
-                    player_info["name"] = payload["name"].get("full")
-                if "editorial_team_abbr" in payload:
-                    player_info["team"] = payload["editorial_team_abbr"]
-                if "display_position" in payload:
-                    player_info["position"] = payload["display_position"]
-                if "ownership" in payload and isinstance(payload["ownership"], dict):
-                    player_info["owned_pct"] = payload["ownership"].get("ownership_percentage", 0.0)
-                if "percent_owned" in payload:
-                    player_info["owned_pct"] = float(payload.get("percent_owned", 0.0))
-                # Add injury, bye as in waiver
-                if "status" in payload:
-                    player_info["injury_status"] = payload["status"]
-                if "bye_weeks" in payload:
-                    player_info["bye"] = payload["bye_weeks"].get("week", "N/A")
-            if player_info:
-                basic_players.append(player_info)
-
-    result = {
-        "status": "success",
-        "league_key": league_key,
-        "position": position or "all",
-        "total_players": len(basic_players),
-        "players": basic_players[:count],
-    }
-
-    needs_enhancement = include_projections or include_external_data or include_analysis
-
-    if not needs_enhancement:
-        return result
-
-    try:
-        from lineup_optimizer import lineup_optimizer, Player
-    except ImportError as exc:
-        result["note"] = f"Enhanced data unavailable: {exc}"
-        return result
-
-    try:
-        # Parse and enhance
-        optimizer_payload = {
-            "league_key": league_key,
-            "roster": basic_players,  # Treat as roster for parsing
-        }
-        enhanced_players = await lineup_optimizer.parse_yahoo_roster(optimizer_payload)
-        if enhanced_players:
-            enhanced_players = await lineup_optimizer.enhance_with_external_data(
-                enhanced_players, week=week
-            )
-
-            def serialize_free_agent_player(player: Player) -> Dict[str, Any]:
-                base = {
-                    "name": player.name,
-                    "position": player.position,
-                    "team": player.team,
-                    "opponent": player.opponent or "N/A",
-                    "status": "Available",
-                    "yahoo_projection": player.yahoo_projection if include_projections else None,
-                    "sleeper_projection": (
-                        player.sleeper_projection if include_projections else None
-                    ),
-                    "sleeper_id": player.sleeper_id,
-                    "sleeper_match_method": player.sleeper_match_method,
-                    "floor_projection": player.floor_projection if include_projections else None,
-                    "ceiling_projection": (
-                        player.ceiling_projection if include_projections else None
-                    ),
-                    "consistency_score": player.consistency_score,
-                    "player_tier": player.player_tier,
-                    "matchup_score": player.matchup_score if include_external_data else None,
-                    "matchup_description": (
-                        player.matchup_description if include_external_data else None
-                    ),
-                    "trending_score": player.trending_score if include_external_data else None,
-                    "risk_level": player.risk_level,
-                    "owned_pct": next(
-                        (
-                            p.get("owned_pct") or 0
-                            for p in basic_players
-                            if p.get("name", "").lower() == player.name.lower()
-                        ),
-                        0,
-                    ),
-                    "injury_status": getattr(player, "injury_status", "Healthy"),
-                    "bye": next(
-                        (
-                            p.get("bye")
-                            for p in basic_players
-                            if p.get("name", "").lower() == player.name.lower()
-                        ),
-                        "N/A",
-                    ),
-                }
-
-                # Add analysis if flagged
-                if include_analysis:
-                    proj = (player.yahoo_projection or 0) + (player.sleeper_projection or 0)
-                    owned = base.get("owned_pct", 0.0)
-                    base["free_agent_value"] = round(proj * (1 - owned / 100), 1)
-                    base["analysis"] = (
-                        f"Value based on low ownership ({owned}%) and proj ({proj:.1f})"
-                    )
-
-                return base
-
-            enhanced_list = [
-                serialize_free_agent_player(p) for p in enhanced_players if p.is_valid()
-            ]
-            if include_analysis:
-                enhanced_list.sort(key=lambda x: x.get("free_agent_value", 0), reverse=True)
-            elif include_projections:
-                enhanced_list.sort(
-                    key=lambda x: (x.get("sleeper_projection") or 0)
-                    + (x.get("yahoo_projection") or 0),
-                    reverse=True,
-                )
-
-            result.update(
-                {
-                    "enhanced_players": enhanced_list,
-                    "analysis_context": {
-                        "data_sources": ["Yahoo"] + (["Sleeper"] if include_external_data else []),
-                        "includes": {
-                            "projections": include_projections,
-                            "external_data": include_external_data,
-                            "analysis": include_analysis,
-                        },
-                        "week": week or "current",
-                    },
-                }
-            )
-        else:
-            result["note"] = "No players could be enhanced"
-    except Exception as exc:
-        result["note"] = f"Enhancement failed: {exc}. Using basic data."
-
-    return result
-
-
-async def _handle_ff_compare_teams(arguments: dict) -> dict:
-    league_key = arguments.get("league_key")
-    team_key_a = arguments.get("team_key_a")
-    team_key_b = arguments.get("team_key_b")
-
-    data_a = await yahoo_api_call(f"team/{team_key_a}/roster")
-    data_b = await yahoo_api_call(f"team/{team_key_b}/roster")
-
-    roster_a = parse_team_roster(data_a)
-    roster_b = parse_team_roster(data_b)
-
-    return {
-        "league_key": league_key,
-        "team_a": {"team_key": team_key_a, "roster": roster_a},
-        "team_b": {"team_key": team_key_b, "roster": roster_b},
-    }
-
-
-async def _handle_ff_build_lineup(arguments: dict) -> dict:
-    league_key = arguments.get("league_key")
-    week = arguments.get("week")
-    strategy = arguments.get("strategy", "balanced")
-    use_llm = arguments.get("use_llm", False)
-
-    team_key = await get_user_team_key(league_key)
-    if not team_key:
-        return {"error": f"Could not find your team in league {league_key}"}
-
-    try:
-        roster_data = await yahoo_api_call(f"team/{team_key}/roster")
-        try:
-            from lineup_optimizer import lineup_optimizer
-        except ImportError as exc:
-            return {
-                "error": f"Lineup optimizer unavailable: {exc}",
-                "suggestion": "Please check lineup_optimizer.py dependencies",
-                "league_key": league_key,
-                "team_key": team_key,
-            }
-
-        players = await lineup_optimizer.parse_yahoo_roster(roster_data)
-        if not players:
-            return {
-                "error": "Failed to parse Yahoo roster data",
-                "league_key": league_key,
-                "team_key": team_key,
-                "suggestion": "Check roster data format or try refreshing",
-            }
-
-        players = await lineup_optimizer.enhance_with_external_data(players, week=week)
-        optimization = await lineup_optimizer.optimize_lineup_smart(
-            players,
-            strategy,
-            week,
-            use_llm,
-        )
-        if optimization["status"] == "error":
-            return {
-                "status": "error",
-                "error": "Lineup optimization failed",
-                "league_key": league_key,
-                "team_key": team_key,
-                "errors": optimization.get("errors", []),
-                "details": optimization.get("errors", []),
-                "data_quality": optimization.get("data_quality", {}),
-            }
-
-        starters_formatted = {}
-        for pos, player in optimization["starters"].items():
-            starters_formatted[pos] = {
-                "name": player.name,
-                "tier": player.player_tier.upper() if player.player_tier else "UNKNOWN",
-                "team": player.team,
-                "opponent": player.opponent,
-                "matchup_score": player.matchup_score,
-                "matchup": player.matchup_description,
-                "composite_score": round(player.composite_score, 1),
-                "yahoo_proj": (
-                    round(player.yahoo_projection, 1) if player.yahoo_projection else None
-                ),
-                "sleeper_proj": (
-                    round(player.sleeper_projection, 1) if player.sleeper_projection else None
-                ),
-                "trending": (
-                    f"{player.trending_score:,} adds" if player.trending_score > 0 else None
-                ),
-                "floor": round(player.floor_projection, 1) if player.floor_projection else None,
-                "ceiling": (
-                    round(player.ceiling_projection, 1) if player.ceiling_projection else None
-                ),
-            }
-
-        bench_formatted = [
-            {
-                "name": player.name,
-                "position": player.position,
-                "opponent": player.opponent,
-                "composite_score": round(player.composite_score, 1),
-                "matchup_score": player.matchup_score,
-                "tier": player.player_tier.upper() if player.player_tier else "UNKNOWN",
-            }
-            for player in optimization["bench"][:5]
-        ]
-
-        result: dict[str, Any] = {
-            "status": optimization["status"],
-            "league_key": league_key,
-            "team_key": team_key,
-            "week": week or "current",
-            "strategy": strategy,
-            "optimal_lineup": starters_formatted,
-            "bench": bench_formatted,
-            "recommendations": optimization["recommendations"],
-            "errors": optimization.get("errors", []),
-            "analysis": {
-                "total_players": optimization["data_quality"]["total_players"],
-                "valid_players": optimization["data_quality"]["valid_players"],
-                "players_with_projections": optimization["data_quality"][
-                    "players_with_projections"
-                ],
-                "players_with_matchup_data": optimization["data_quality"][
-                    "players_with_matchup_data"
-                ],
-                "strategy_used": optimization["strategy_used"],
-                "data_sources": [
-                    "Yahoo projections",
-                    "Sleeper rankings",
-                    "Matchup analysis",
-                    "Trending data",
-                ],
-            },
-        }
-        if optimization.get("errors"):
-            result["warnings"] = optimization["errors"]
-        return result
-    except Exception as exc:
-        return {
-            "error": f"Unexpected error during lineup optimization: {exc}",
-            "league_key": league_key,
-            "team_key": team_key,
-            "suggestion": "Try again or check system logs for details",
-        }
-
-
-async def _handle_ff_refresh_token(arguments: dict) -> dict:
-    return await refresh_yahoo_token()
-
-
-async def _handle_ff_get_api_status(arguments: dict) -> dict:
-    return {
-        "rate_limit": rate_limiter.get_status(),
-        "cache": response_cache.get_stats(),
-    }
-
-
-async def _handle_ff_clear_cache(arguments: dict) -> dict:
-    pattern = arguments.get("pattern")
-    await response_cache.clear(pattern)
-    suffix = f" for pattern: {pattern}" if pattern else " completely"
-    return {
-        "status": "success",
-        "message": f"Cache cleared{suffix}",
-    }
-
-
-async def _handle_ff_get_draft_results(arguments: dict) -> dict:
-    if not arguments.get("league_key"):
-        return {"error": "league_key is required"}
-
-    league_key: Optional[str] = arguments.get("league_key")
-    if league_key is None:
-        return {"error": "league_key cannot be None"}
-
-    teams = await get_all_teams_info(league_key)
-    if not teams:
-        return {"error": f"Could not retrieve draft results for league {league_key}"}
-    return {
-        "league_key": league_key,
-        "total_teams": len(teams),
-        "draft_results": teams,
-    }
-
-
-async def _handle_ff_get_waiver_wire(arguments: dict) -> dict:
-    if not arguments.get("league_key"):
-        return {"error": "league_key is required"}
-
-    league_key: Optional[str] = arguments.get("league_key")
-    if league_key is None:
-        return {"error": "league_key cannot be None"}
-
-    position = arguments.get("position", "all")
-    sort = arguments.get("sort", "rank")
-    count = arguments.get("count", 30)
-    week = arguments.get("week")
-    team_key = arguments.get("team_key")
-    include_analysis = arguments.get("include_analysis", False)
-    include_projections = arguments.get("include_projections", True)
-    include_external_data = arguments.get("include_external_data", True)
-
-    # Fetch basic Yahoo waiver players
-    basic_players = await get_waiver_wire_players(league_key, position, sort, count)
-    if not basic_players:
-        return {
-            "league_key": league_key,
-            "message": "No available players found or error retrieving data",
-        }
-
-    result = {
-        "status": "success",
-        "league_key": league_key,
-        "position": position,
-        "sort": sort,
-        "total_players": len(basic_players),
-        "players": basic_players,
-    }
-
-    needs_enhancement = include_projections or include_external_data or include_analysis
-
-    if not needs_enhancement:
-        return result
-
-    try:
-        from lineup_optimizer import lineup_optimizer, Player
-        from sleeper_api import get_trending_adds, sleeper_client
-    except ImportError as exc:
-        result["note"] = f"Enhanced data unavailable: {exc}"
-        return result
-
-    try:
-        # Create payload for optimizer (mimic roster format)
-        optimizer_payload = {
-            "league_key": league_key,
-            "team_key": team_key or "",  # Optional for waivers
-            "roster": basic_players,  # Use as 'roster' for parsing
-        }
-        enhanced_players = await lineup_optimizer.parse_yahoo_roster(optimizer_payload)
-        if enhanced_players:
-            enhanced_players = await lineup_optimizer.enhance_with_external_data(
-                enhanced_players, week=week
-            )
-
-            # Add expert advice for waiver wire analysis
-            if include_analysis:
-                for player in enhanced_players:
-                    try:
-                        expert_advice = await sleeper_client.get_expert_advice(player.name, week)
-                        player.expert_tier = expert_advice.get("tier", "Depth")
-                        player.expert_recommendation = expert_advice.get("recommendation", "Bench")
-                        player.expert_confidence = expert_advice.get("confidence", 50)
-                        player.expert_advice = expert_advice.get("advice", "No analysis available")
-                    except Exception as e:
-                        # Continue with default values if expert advice fails
-                        player.expert_tier = "Depth"
-                        player.expert_recommendation = "Monitor"
-                        player.expert_confidence = 50
-                        player.expert_advice = f"Expert analysis unavailable: {str(e)[:50]}"
-
-            # Fetch and merge trending data
-            trending = await get_trending_adds(count)
-            trending_dict = {p["name"].lower(): p for p in trending}
-
-            def serialize_waiver_player(player: Player) -> Dict[str, Any]:
-                base = {
-                    "name": player.name,
-                    "position": player.position,
-                    "team": player.team,
-                    "opponent": player.opponent or "N/A",
-                    "status": getattr(player, "status", "Available"),
-                    "yahoo_projection": player.yahoo_projection if include_projections else None,
-                    "sleeper_projection": (
-                        player.sleeper_projection if include_projections else None
-                    ),
-                    "sleeper_id": player.sleeper_id,
-                    "sleeper_match_method": player.sleeper_match_method,
-                    "floor_projection": player.floor_projection if include_projections else None,
-                    "ceiling_projection": (
-                        player.ceiling_projection if include_projections else None
-                    ),
-                    "consistency_score": player.consistency_score,
-                    "player_tier": player.player_tier,
-                    "matchup_score": player.matchup_score if include_external_data else None,
-                    "matchup_description": (
-                        player.matchup_description if include_external_data else None
-                    ),
-                    "trending_score": player.trending_score if include_external_data else None,
-                    "risk_level": player.risk_level,
-                    "owned_pct": next(
-                        (
-                            p.get("owned_pct") or 0.0
-                            for p in basic_players
-                            if p.get("name", "").lower() == player.name.lower()
-                        ),
-                        0.0,
-                    ),
-                    "weekly_change": next(
-                        (
-                            p.get("weekly_change")
-                            for p in basic_players
-                            if p.get("name", "").lower() == player.name.lower()
-                        ),
-                        0,
-                    ),
-                    "injury_status": getattr(player, "injury_status", "Healthy"),
-                    "bye": next(
-                        (
-                            p.get("bye")
-                            for p in basic_players
-                            if p.get("name", "").lower() == player.name.lower()
-                        ),
-                        "N/A",
-                    ),
-                    # Expert advice fields
-                    "expert_tier": (
-                        getattr(player, "expert_tier", None) if include_analysis else None
-                    ),
-                    "expert_recommendation": (
-                        getattr(player, "expert_recommendation", None) if include_analysis else None
-                    ),
-                    "expert_confidence": (
-                        getattr(player, "expert_confidence", None) if include_analysis else None
-                    ),
-                    "expert_advice": (
-                        getattr(player, "expert_advice", None) if include_analysis else None
-                    ),
-                }
-
-                # Merge trending
-                name_lower = player.name.lower()
-                if name_lower in trending_dict:
-                    trend = trending_dict[name_lower]
-                    base["trending_count"] = trend.get("count", 0)
-                    base["trending_position"] = trend.get("position")
-
-                return base
-
-            # Analyze positional scarcity in league for context
-            position_scarcity = {}
-            if include_analysis:
-                try:
-                    # Simple scarcity analysis based on ownership and position
-                    position_counts = {}
-
-                    for p in basic_players:
-                        pos = p.get("position", "Unknown")
-                        owned = p.get("owned_pct", 0.0)
-
-                        if pos not in position_counts:
-                            position_counts[pos] = {"total": 0, "owned_sum": 0}
-
-                        position_counts[pos]["total"] += 1
-                        position_counts[pos]["owned_sum"] += owned
-
-                    # Calculate scarcity scores
-                    for pos, data in position_counts.items():
-                        avg_owned = data["owned_sum"] / data["total"] if data["total"] > 0 else 0
-                        # Higher average ownership = more scarcity
-                        scarcity_score = min(avg_owned / 10, 10)  # 0-10 scale
-                        position_scarcity[pos] = {
-                            "scarcity_score": round(scarcity_score, 1),
-                            "avg_ownership": round(avg_owned, 1),
-                            "available_count": data["total"],
-                        }
-                except Exception:
-                    # If scarcity analysis fails, continue without it
-                    pass
-
-            # Serialize enhanced players with analysis
-            enhanced_list = []
-            for player in enhanced_players:
-                if not player.is_valid():
-                    continue
-
-                # Create serialized player data
-                base = serialize_waiver_player(player)
-
-                # Add waiver-specific analysis if flagged
-                if include_analysis:
-                    # Calculate comprehensive waiver priority score
-                    expert_confidence = getattr(player, "expert_confidence", 50)
-                    proj = (player.yahoo_projection or 0) + (player.sleeper_projection or 0)
-                    trend_score = base.get("trending_count", 0)
-                    owned = base.get("owned_pct", 0.0)
-
-                    # Position scarcity bonus (0-5 points)
-                    pos_scarcity = position_scarcity.get(player.position, {}).get(
-                        "scarcity_score", 0
-                    )
-                    scarcity_bonus = min(pos_scarcity * 0.5, 5)
-
-                    # Waiver-specific scoring algorithm
-                    # Base score from expert confidence (35% weight, reduced to add scarcity)
-                    confidence_score = expert_confidence * 0.35
-
-                    # Projection score (30% weight)
-                    projection_score = min(proj * 2, 30)  # Cap at 30 points
-
-                    # Ownership bonus - lower ownership = higher priority (20% weight)
-                    ownership_bonus = max(0, (50 - owned) * 0.4)  # Max 20 points for 0% owned
-
-                    # Trending bonus (10% weight)
-                    trending_bonus = min(trend_score * 1.5, 10)  # Cap at 10 points
-
-                    # Final waiver priority score
-                    waiver_priority = (
-                        confidence_score
-                        + projection_score
-                        + ownership_bonus
-                        + trending_bonus
-                        + scarcity_bonus
-                    )
-                    base["waiver_priority"] = round(waiver_priority, 1)
-
-                    # Enhanced analysis explanation
-                    expert_tier = getattr(player, "expert_tier", "Unknown")
-                    expert_rec = getattr(player, "expert_recommendation", "Monitor")
-
-                    # Add scarcity context to analysis
-                    scarcity_text = ""
-                    if pos_scarcity > 7:
-                        scarcity_text = f" HIGH SCARCITY at {player.position}!"
-                    elif pos_scarcity > 4:
-                        scarcity_text = f" Moderate scarcity at {player.position}."
-
-                    base["analysis"] = (
-                        f"{expert_tier} tier player with {expert_confidence}% confidence. "
-                        f"Recommendation: {expert_rec}. Priority: {base['waiver_priority']}/100 "
-                        f"(proj: {proj:.1f}, owned: {owned:.1f}%, trending: {trend_score}){scarcity_text}"
-                    )
-
-                    # Add pickup urgency classification (adjusted for scarcity)
-                    urgency_threshold = waiver_priority + (
-                        scarcity_bonus * 2
-                    )  # Boost urgency for scarce positions
-                    if urgency_threshold >= 80:
-                        base["pickup_urgency"] = "MUST ADD - Elite waiver target"
-                    elif urgency_threshold >= 65:
-                        base["pickup_urgency"] = "High Priority - Strong pickup"
-                    elif urgency_threshold >= 50:
-                        base["pickup_urgency"] = "Moderate - Worth a claim"
-                    elif urgency_threshold >= 35:
-                        base["pickup_urgency"] = "Low Priority - Depth option"
-                    else:
-                        base["pickup_urgency"] = "Avoid - Better options available"
-
-                    # Add position context
-                    base["position_context"] = position_scarcity.get(
-                        player.position,
-                        {"scarcity_score": 0, "avg_ownership": 0, "available_count": 0},
-                    )
-
-                enhanced_list.append(base)
-            # Sort by waiver_priority or projection if analysis/projections
-            if include_analysis:
-                enhanced_list.sort(key=lambda x: x.get("waiver_priority", 0), reverse=True)
-            elif include_projections:
-                enhanced_list.sort(
-                    key=lambda x: (x.get("sleeper_projection") or 0)
-                    + (x.get("yahoo_projection") or 0),
-                    reverse=True,
-                )
-
-            result.update(
-                {
-                    "enhanced_players": enhanced_list,
-                    "analysis_context": {
-                        "data_sources": ["Yahoo"] + (["Sleeper"] if include_external_data else []),
-                        "includes": {
-                            "projections": include_projections,
-                            "external_data": include_external_data,
-                            "analysis": include_analysis,
-                            "expert_advice": include_analysis,  # Expert advice tied to analysis flag
-                        },
-                        "features": [
-                            "Yahoo ownership and change data",
-                            "Sleeper projections and rankings" if include_external_data else None,
-                            "Matchup analysis" if include_external_data else None,
-                            "Expert tier classification" if include_analysis else None,
-                            "Waiver priority scoring" if include_analysis else None,
-                            "Pickup urgency assessment" if include_analysis else None,
-                            "Positional scarcity analysis" if include_analysis else None,
-                        ],
-                        "algorithm": (
-                            {
-                                "waiver_priority_weights": {
-                                    "expert_confidence": "35%",
-                                    "projections": "30%",
-                                    "ownership_bonus": "20%",
-                                    "trending_bonus": "10%",
-                                    "scarcity_bonus": "5%",
-                                }
-                            }
-                            if include_analysis
-                            else None
-                        ),
-                        "position_scarcity": position_scarcity if include_analysis else None,
-                        "week": week or "current",
-                        "trending_count": len(trending),
-                    },
-                }
-            )
-        else:
-            result["note"] = "No players could be enhanced"
-    except Exception as exc:
-        result["note"] = f"Enhancement failed: {exc}. Using basic data."
-
-    return result
-
-
-async def _handle_ff_get_draft_rankings(arguments: dict) -> dict:
-    league_key = arguments.get("league_key")
-    position = arguments.get("position", "all")
-    count = arguments.get("count", 50)
-
-    players = await get_draft_rankings(league_key, position, count)
-    if players:
-        return {
-            "position": position,
-            "total_players": len(players),
-            "rankings": players,
-        }
-    return {"message": "Could not retrieve draft rankings"}
-
-
-async def _handle_ff_get_draft_recommendation(arguments: dict) -> dict:
-    if not DRAFT_AVAILABLE:
-        return {"error": "Draft functionality not available. Please check module dependencies."}
-
-    try:
-        league_key: Optional[str] = arguments.get("league_key")
-        if league_key is None:
-            return {"error": "league_key is required and cannot be None"}
-
-        strategy = arguments.get("strategy", "balanced")
-        num_recommendations = arguments.get("num_recommendations", 10)
-        current_pick = arguments.get("current_pick")
-        return await get_draft_recommendation_simple(
-            league_key,
-            strategy,
-            num_recommendations,
-            current_pick,
-        )
-    except Exception as exc:
-        return {
-            "error": f"Draft recommendation failed: {exc}",
-            "available_tools": ["ff_get_draft_rankings", "ff_get_players"],
-        }
-
-
-async def _handle_ff_analyze_draft_state(arguments: dict) -> dict:
-    if not DRAFT_AVAILABLE:
-        return {"error": "Draft functionality not available. Please check module dependencies."}
-
-    try:
-        league_key: Optional[str] = arguments.get("league_key")
-        if league_key is None:
-            return {"error": "league_key is required and cannot be None"}
-
-        strategy = arguments.get("strategy", "balanced")
-        return await analyze_draft_state_simple(league_key, strategy)
-    except Exception as exc:
-        return {
-            "error": f"Draft analysis failed: {exc}",
-            "suggestion": "Try using ff_get_roster to check current team composition",
-        }
-
-
-async def _handle_ff_analyze_reddit_sentiment(arguments: dict) -> dict:
-    players = arguments.get("players", [])
-    time_window = arguments.get("time_window_hours", 48)
-
-    if not players:
-        return {"error": "No players specified for sentiment analysis"}
-    return await analyze_reddit_sentiment(players, time_window)
-
-
-=======
->>>>>>> dab43c14
 TOOL_HANDLERS: dict[str, Callable[[dict], Awaitable[dict]]] = {
     "ff_get_leagues": handle_ff_get_leagues,
     "ff_get_league_info": handle_ff_get_league_info,
